--- conflicted
+++ resolved
@@ -16,10 +16,6 @@
 	getModuleName() {
 		return 'Cache';
 	},
-<<<<<<< HEAD
-=======
-
->>>>>>> 44114166
 	getItem() {
 		return null;
 	},
@@ -38,11 +34,6 @@
 	identityPoolId: 'awsCognitoIdentityPoolId',
 	mandatorySignIn: false,
 };
-<<<<<<< HEAD
-
-AWS.config.credentials = undefined;
-
-=======
 
 beforeAll(() => {
 	AWS.config.update({
@@ -50,7 +41,6 @@
 	});
 });
 
->>>>>>> 44114166
 describe('Credentials test', () => {
 	describe('configure test', () => {
 		test('happy case', () => {
