/**
 * Copyright 2018 Amazon.com, Inc. or its affiliates. All Rights Reserved.
 *
 * Licensed under the Apache License, Version 2.0 (the "License"). You may not use this file except in compliance with
 * the License. A copy of the License is located at
 *
 *     http://aws.amazon.com/apache2.0/
 *
 * or in the "license" file accompanying this file. This file is distributed on an "AS IS" BASIS, WITHOUT WARRANTIES OR
 * CONDITIONS OF ANY KIND, either express or implied. See the License for the specific language governing permissions
 * and limitations under the License.
 */
import { ConsoleLogger as Logger } from '../Logger';
import { browserOrNode } from '../JS';
import { Amplify } from '../Amplify';
/**
 * Provides a means to registering a service worker in the browser
 * and communicating with it via postMessage events.
 * https://developer.mozilla.org/en-US/docs/Web/API/Service_Worker_API/
 *
 * postMessage events are currently not supported in all browsers. See:
 * https://developer.mozilla.org/en-US/docs/Web/API/Service_Worker_API
 *
 * At the minmum this class will register the service worker and listen
 * and attempt to dispatch messages on state change and record analytics
 * events based on the service worker lifecycle.
 */
<<<<<<< HEAD
export class ServiceWorkerClass {
=======
class ServiceWorkerClass {
>>>>>>> c28851a6
	// The active service worker will be set once it is registered
	private _serviceWorker: ServiceWorker;

	// The service worker registration object
	private _registration: ServiceWorkerRegistration;

	// The application server public key for Push
	// https://web-push-codelab.glitch.me/
	private _publicKey: string;

	// push subscription
	private _subscription: PushSubscription;

	// The AWS Amplify logger
	private _logger: Logger = new Logger('ServiceWorker');

	constructor() {}

	/**
	 * Get the currently active service worker
	 */
	get serviceWorker(): ServiceWorker {
		return this._serviceWorker;
	}

	/**
	 * Register the service-worker.js file in the browser
	 * Make sure the service-worker.js is part of the build
	 * for example with Angular, modify the angular-cli.json file
	 * and add to "assets" array "service-worker.js"
	 * @param {string} - (optional) Service worker file. Defaults to "/service-worker.js"
	 * @param {string} - (optional) The service worker scope. Defaults to "/"
	 *  - API Doc: https://developer.mozilla.org/en-US/docs/Web/API/ServiceWorkerContainer/register
	 * @returns {Promise}
	 *	- resolve(ServiceWorkerRegistration)
	 *	- reject(Error)
	 **/
	register(filePath: string = '/service-worker.js', scope: string = '/') {
		this._logger.debug(`registering ${filePath}`);
		this._logger.debug(`registering service worker with scope ${scope}`);
		return new Promise((resolve, reject) => {
			if (navigator && 'serviceWorker' in navigator) {
				navigator.serviceWorker
					.register(filePath, {
						scope: scope,
					})
					.then(registration => {
						if (registration.installing) {
							this._serviceWorker = registration.installing;
						} else if (registration.waiting) {
							this._serviceWorker = registration.waiting;
						} else if (registration.active) {
							this._serviceWorker = registration.active;
						}
						this._registration = registration;
						this._setupListeners();
						this._logger.debug(
							`Service Worker Registration Success: ${registration}`
						);
						return resolve(registration);
					})
					.catch(error => {
						this._logger.debug(`Service Worker Registration Failed ${error}`);
						return reject(error);
					});
			} else {
				return reject(new Error('Service Worker not available'));
			}
		});
	}

	/**
	 * Enable web push notifications. If not subscribed, a new subscription will
	 * be created and registered.
	 * 	Test Push Server: https://web-push-codelab.glitch.me/
	 * 	Push Server Libraries: https://github.com/web-push-libs/
	 * 	API Doc: https://developers.google.com/web/fundamentals/codelabs/push-notifications/
	 * @param publicKey
	 * @returns {Promise}
	 * 	- resolve(PushSubscription)
	 *  - reject(Error)
	 */
	enablePush(publicKey: string) {
		if (!this._registration) throw new Error('Service Worker not registered');
		this._publicKey = publicKey;
		return new Promise((resolve, reject) => {
<<<<<<< HEAD
			if (browserOrNode().isBrowser) {
=======
			if (JS.browserOrNode().isBrowser) {
>>>>>>> c28851a6
				this._registration.pushManager.getSubscription().then(subscription => {
					if (subscription) {
						this._subscription = subscription;
						this._logger.debug(
							`User is subscribed to push: ${JSON.stringify(subscription)}`
						);
						resolve(subscription);
					} else {
						this._logger.debug(`User is NOT subscribed to push`);
						return this._registration.pushManager
							.subscribe({
								userVisibleOnly: true,
								applicationServerKey: this._urlB64ToUint8Array(publicKey),
							})
							.then(subscription => {
								this._subscription = subscription;
								this._logger.debug(
									`User subscribed: ${JSON.stringify(subscription)}`
								);
								resolve(subscription);
							})
							.catch(error => {
								this._logger.error(error);
							});
					}
				});
			} else {
				return reject(new Error('Service Worker not available'));
			}
		});
	}

	/**
	 * Convert a base64 encoded string to a Uint8 array for the push server key
	 * @param base64String
	 */
	private _urlB64ToUint8Array(base64String: string) {
		const padding = '='.repeat((4 - (base64String.length % 4)) % 4);
		const base64 = (base64String + padding)
			.replace(/\-/g, '+')
			.replace(/_/g, '/');

		const rawData = window.atob(base64);
		const outputArray = new Uint8Array(rawData.length);

		for (let i = 0; i < rawData.length; ++i) {
			outputArray[i] = rawData.charCodeAt(i);
		}
		return outputArray;
	}

	/**
	 * Send a message to the service worker. The service worker needs
	 * to implement `self.addEventListener('message') to handle the
	 * message. This ***currently*** does not work in Safari or IE.
	 * @param {object | string} - An arbitrary JSON object or string message to send to the service worker
	 *	- see: https://developer.mozilla.org/en-US/docs/Web/API/Transferable
	 * @returns {Promise}
	 **/
	send(message: object | string) {
		if (this._serviceWorker) {
			this._serviceWorker.postMessage(
				typeof message === 'object' ? JSON.stringify(message) : message
			);
		}
	}

	/**
	 * Listen for service worker state change and message events
	 * https://developer.mozilla.org/en-US/docs/Web/API/ServiceWorker/state
	 **/
	_setupListeners() {
		this._serviceWorker.addEventListener('statechange', event => {
			const currentState = this._serviceWorker.state;
			this._logger.debug(`ServiceWorker statechange: ${currentState}`);
			if (Amplify.Analytics && typeof Amplify.Analytics.record === 'function') {
				Amplify.Analytics.record({
					name: 'ServiceWorker',
					attributes: {
						state: currentState,
					},
				});
			}
		});
		this._serviceWorker.addEventListener('message', event => {
			this._logger.debug(`ServiceWorker message event: ${event}`);
		});
	}
}

<<<<<<< HEAD
/**
 * @deprecated use named import
 */
=======
>>>>>>> c28851a6
export default ServiceWorkerClass;<|MERGE_RESOLUTION|>--- conflicted
+++ resolved
@@ -25,11 +25,7 @@
  * and attempt to dispatch messages on state change and record analytics
  * events based on the service worker lifecycle.
  */
-<<<<<<< HEAD
 export class ServiceWorkerClass {
-=======
-class ServiceWorkerClass {
->>>>>>> c28851a6
 	// The active service worker will be set once it is registered
 	private _serviceWorker: ServiceWorker;
 
@@ -46,7 +42,7 @@
 	// The AWS Amplify logger
 	private _logger: Logger = new Logger('ServiceWorker');
 
-	constructor() {}
+	constructor() { }
 
 	/**
 	 * Get the currently active service worker
@@ -74,7 +70,7 @@
 			if (navigator && 'serviceWorker' in navigator) {
 				navigator.serviceWorker
 					.register(filePath, {
-						scope: scope,
+						scope,
 					})
 					.then(registration => {
 						if (registration.installing) {
@@ -116,11 +112,7 @@
 		if (!this._registration) throw new Error('Service Worker not registered');
 		this._publicKey = publicKey;
 		return new Promise((resolve, reject) => {
-<<<<<<< HEAD
 			if (browserOrNode().isBrowser) {
-=======
-			if (JS.browserOrNode().isBrowser) {
->>>>>>> c28851a6
 				this._registration.pushManager.getSubscription().then(subscription => {
 					if (subscription) {
 						this._subscription = subscription;
@@ -211,10 +203,7 @@
 	}
 }
 
-<<<<<<< HEAD
 /**
  * @deprecated use named import
  */
-=======
->>>>>>> c28851a6
 export default ServiceWorkerClass;