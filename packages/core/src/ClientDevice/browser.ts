/*
 * Copyright 2017-2017 Amazon.com, Inc. or its affiliates. All Rights Reserved.
 *
 * Licensed under the Apache License, Version 2.0 (the "License"). You may not use this file except in compliance with
 * the License. A copy of the License is located at
 *
 *     http://aws.amazon.com/apache2.0/
 *
 * or in the "license" file accompanying this file. This file is distributed on an "AS IS" BASIS, WITHOUT WARRANTIES OR
 * CONDITIONS OF ANY KIND, either express or implied. See the License for the specific language governing permissions
 * and limitations under the License.
 */

import Hub from '../Hub';
import { ConsoleLogger as Logger } from '../Logger';
import JS from '../JS';

const logger = new Logger('ClientDevice_Browser');

export function clientInfo() {
    if (typeof window === 'undefined') { return {}; }

    return browserClientInfo();
}

function browserClientInfo() {
    if (typeof window === 'undefined') {
        logger.warn('No window object available to get browser client info');
        return {};
    }

    const nav = window.navigator;
    if (!nav) {
        logger.warn('No navigator object available to get browser client info');
        return {};
    }

    const { platform, product, vendor, userAgent, language } = nav;
    const type = browserType(userAgent);
    const timezone = browserTimezone();

    return {
        'platform': platform,
        'make': product || vendor,
        'model': type.type,
        'version': type.version,
        'appVersion': [type.type, type.version].join('/'),
        'language': language,
        'timezone': timezone
    };
}

export function dimension() {
    if (typeof window === 'undefined') {
        logger.warn('No window object available to get browser client info');
        return { width: 320, height: 320 };
    }

    return {
        'width': window.innerWidth,
        'height': window.innerHeight
    };
}

function browserTimezone() {
    const tzMatch = /\(([A-Za-z\s].*)\)/.exec(new Date().toString());
    return tzMatch ? tzMatch[1] || "" : "";
}

function browserType(userAgent) {
    const operaMatch = /.+(Opera[\s[A-Z]*|OPR[\sA-Z]*)\/([0-9\.]+).*/i.exec(userAgent);
    if (operaMatch) { return { type: operaMatch[1], version: operaMatch[2]}; }

    const cfMatch = /.+(Chrome|Firefox|FxiOS)\/([0-9\.]+).*/i.exec(userAgent);
    if (cfMatch) { return { type: cfMatch[1], version: cfMatch[2]}; }

    const ieMatch = /.+(Trident|Edge)\/([0-9\.]+).*/i.exec(userAgent);
    if (ieMatch) { return { type: ieMatch[1], version: ieMatch[2]}; }

    const sMatch = /.+(Safari)\/([0-9\.]+).*/i.exec(userAgent);
    if (sMatch) { return { type: sMatch[1], version: sMatch[2]}; }

    const awkMatch = /.+(AppleWebKit)\/([0-9\.]+).*/i.exec(userAgent);
    if (awkMatch) { return { type: awkMatch[1], version: awkMatch[2]}; }

    const anyMatch = /.*([A-Z]+)\/([0-9\.]+).*/i.exec(userAgent);
    if (anyMatch) { return { type: anyMatch[1], version: anyMatch[2]}; }

    return { type: '', version: '' };
<<<<<<< HEAD
}

if (JS.browserOrNode().isBrowser && typeof window.addEventListener === 'function') {
    window.addEventListener('resize', function() {
        Hub.dispatch(
            'window',
            {
                event: 'resize',
                data: dimension(),
                message: 'A browser resize has occurred'
            },
            'DeviceInfo');
    });

    window.addEventListener('scroll', function() {
        const pos = { x: window.scrollX, y: window.scrollY };
        Hub.dispatch(
            'window',
            {
                event: 'scroll',
                data: pos,
                message: 'A browser scroll has occurred'
            },
            'DeviceInfo');
    });

    window.addEventListener('offline', function() {
        Hub.dispatch(
            'window',
            {
                event: 'offline',
                data: null,
                message: 'The browser has gone offline'
            },
            'DeviceInfor');
    });

    window.addEventListener('online', function() {
        Hub.dispatch(
            'window',
            {
                event: 'online',
                data: null,
                message: 'The browser has come back online'
            },
            'DeviceInfor');
    });
=======
>>>>>>> 1a48f1db
}<|MERGE_RESOLUTION|>--- conflicted
+++ resolved
@@ -87,54 +87,4 @@
     if (anyMatch) { return { type: anyMatch[1], version: anyMatch[2]}; }
 
     return { type: '', version: '' };
-<<<<<<< HEAD
-}
-
-if (JS.browserOrNode().isBrowser && typeof window.addEventListener === 'function') {
-    window.addEventListener('resize', function() {
-        Hub.dispatch(
-            'window',
-            {
-                event: 'resize',
-                data: dimension(),
-                message: 'A browser resize has occurred'
-            },
-            'DeviceInfo');
-    });
-
-    window.addEventListener('scroll', function() {
-        const pos = { x: window.scrollX, y: window.scrollY };
-        Hub.dispatch(
-            'window',
-            {
-                event: 'scroll',
-                data: pos,
-                message: 'A browser scroll has occurred'
-            },
-            'DeviceInfo');
-    });
-
-    window.addEventListener('offline', function() {
-        Hub.dispatch(
-            'window',
-            {
-                event: 'offline',
-                data: null,
-                message: 'The browser has gone offline'
-            },
-            'DeviceInfor');
-    });
-
-    window.addEventListener('online', function() {
-        Hub.dispatch(
-            'window',
-            {
-                event: 'online',
-                data: null,
-                message: 'The browser has come back online'
-            },
-            'DeviceInfor');
-    });
-=======
->>>>>>> 1a48f1db
 }