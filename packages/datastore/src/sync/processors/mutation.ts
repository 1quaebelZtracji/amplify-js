--- conflicted
+++ resolved
@@ -29,10 +29,6 @@
 	AmplifyContext,
 } from '../../types';
 import {
-<<<<<<< HEAD
-	exhaustiveCheck,
-=======
->>>>>>> 80da5f14
 	extractTargetNamesFromSrc,
 	USER,
 	USER_AGENT_SUFFIX_DATASTORE,
@@ -171,16 +167,10 @@
 					const modelConstructor = this.userClasses[
 						model
 					] as PersistentModelConstructor<MutationEvent>;
-<<<<<<< HEAD
-					let result: GraphQLResult<Record<string, PersistentModel>>;
-					let opName: string;
-					let modelDefinition: SchemaModel;
-=======
 					let result: GraphQLResult<Record<string, PersistentModel>> =
 						undefined!;
 					let opName: string = undefined!;
 					let modelDefinition: SchemaModel = undefined!;
->>>>>>> 80da5f14
 
 					try {
 						const modelAuthModes = await getModelAuthModes({
@@ -205,11 +195,7 @@
 									operation,
 									data,
 									condition,
-<<<<<<< HEAD
-									modelConstructor,
-=======
 									modelConstructor as any,
->>>>>>> 80da5f14
 									this.MutationEvent,
 									head,
 									operationAuthModes[authModeAttempts],
@@ -260,11 +246,7 @@
 						continue;
 					}
 
-<<<<<<< HEAD
-					const record = result.data[opName];
-=======
 					const record = result.data![opName!];
->>>>>>> 80da5f14
 					let hasMore = false;
 
 					await this.storage.runExclusive(async storage => {
@@ -274,11 +256,7 @@
 						hasMore = (await this.outbox.peek(storage)) !== undefined;
 					});
 
-<<<<<<< HEAD
-					this.observer.next({
-=======
 					this.observer.next!({
->>>>>>> 80da5f14
 						operation,
 						modelDefinition,
 						model: record,
@@ -346,14 +324,8 @@
 							await this.amplifyContext.API.graphql(tryWith)
 						);
 
-<<<<<<< HEAD
-
-						// `as any` because TypeScript doesn't seem to like passing tuples
-						// through generic params???
-=======
 						// Use `as any` because TypeScript doesn't seem to like passing tuples
 						// through generic params.
->>>>>>> 80da5f14
 						return [result, opName, modelDefinition] as any;
 					} catch (err) {
 						if (err.errors && err.errors.length > 0) {
