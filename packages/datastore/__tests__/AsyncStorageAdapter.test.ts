--- conflicted
+++ resolved
@@ -101,11 +101,7 @@
 		});
 
 		it('Should call getById for query by key', async () => {
-<<<<<<< HEAD
-			const result = await DataStore.query(Model, model1Id);
-=======
 			const result = (await DataStore.query(Model, model1Id))!;
->>>>>>> 80da5f14
 			expect(result.field1).toEqual('Some value');
 			expect(spyOnGetOne).toHaveBeenCalled();
 			expect(spyOnGetAll).not.toHaveBeenCalled();
@@ -237,13 +233,8 @@
 		});
 
 		it('Should perform a cascading delete on a record with a Has Many relationship', async () => {
-<<<<<<< HEAD
-			let post = await DataStore.query(Post, post1Id);
-			let comment = await DataStore.query(Comment, comment1Id);
-=======
 			let post = (await DataStore.query(Post, post1Id))!;
 			let comment = (await DataStore.query(Comment, comment1Id))!;
->>>>>>> 80da5f14
 
 			// double-checking that both of the records exist at first
 			expect(post.id).toEqual(post1Id);
@@ -251,19 +242,12 @@
 
 			await DataStore.delete(Post, post.id);
 
-<<<<<<< HEAD
-			post = await DataStore.query(Post, post1Id);
-			comment = await DataStore.query(Comment, comment1Id);
-=======
 			post = (await DataStore.query(Post, post1Id))!;
 			comment = (await DataStore.query(Comment, comment1Id))!;
->>>>>>> 80da5f14
 
 			// both should be undefined, even though we only explicitly deleted the post
 			expect(post).toBeUndefined();
 			expect(comment).toBeUndefined();
-<<<<<<< HEAD
-=======
 		});
 	});
 
@@ -310,7 +294,6 @@
 			const user = await DataStore.query(User, user1Id);
 			expect(user!.profileID).toEqual(profile.id);
 			expect(await user!.profile).toEqual(profile);
->>>>>>> 80da5f14
 		});
 	});
 
