--- conflicted
+++ resolved
@@ -16,10 +16,6 @@
 
 let initSchema: typeof initSchemaType;
 let DataStore: typeof DataStoreType;
-<<<<<<< HEAD
-let Storage: typeof StorageType;
-=======
->>>>>>> 4f3b285d
 
 beforeEach(() => {
 	jest.resetModules();
@@ -195,12 +191,8 @@
 
 	describe('Initialization', () => {
 		test('start is called only once', async () => {
-<<<<<<< HEAD
-			Storage = require('../src/storage/storage').ExclusiveStorage;
-=======
 			const storage: StorageType = require('../src/storage/storage')
 				.ExclusiveStorage;
->>>>>>> 4f3b285d
 
 			const classes = initSchema(testSchema());
 
@@ -215,20 +207,12 @@
 
 			await Promise.all(promises);
 
-<<<<<<< HEAD
-			expect(Storage).toHaveBeenCalledTimes(1);
-		});
-
-		test('It is initialized when observing (no query)', async () => {
-			Storage = require('../src/storage/storage').ExclusiveStorage;
-=======
 			expect(storage).toHaveBeenCalledTimes(1);
 		});
 
 		test('It is initialized when observing (no query)', async () => {
 			const storage: StorageType = require('../src/storage/storage')
 				.ExclusiveStorage;
->>>>>>> 4f3b285d
 
 			const classes = initSchema(testSchema());
 
@@ -236,9 +220,6 @@
 
 			DataStore.observe(Model).subscribe(jest.fn());
 
-<<<<<<< HEAD
-			expect(Storage).toHaveBeenCalledTimes(1);
-=======
 			expect(storage).toHaveBeenCalledTimes(1);
 		});
 	});
@@ -270,7 +251,6 @@
 			const result = await DataStore.save(model);
 
 			expect(result).toMatchObject(model);
->>>>>>> 4f3b285d
 		});
 	});
 
