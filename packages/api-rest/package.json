{
  "name": "@aws-amplify/api-rest",
<<<<<<< HEAD
  "version": "2.0.61",
=======
  "version": "3.0.0",
>>>>>>> 80da5f14
  "description": "Api-rest category of aws-amplify",
  "main": "./lib/index.js",
  "module": "./lib-esm/index.js",
  "typings": "./lib-esm/index.d.ts",
  "react-native": {
    "./lib/index": "./lib-esm/index.js"
  },
  "sideEffects": [
    "./lib/RestAPI.js",
    "./lib-esm/RestAPI.js"
  ],
  "publishConfig": {
    "access": "public"
  },
  "scripts": {
    "test": "tslint 'src/**/*.ts' && jest --coverage",
    "build-with-test": "npm test && npm run build",
    "build:cjs": "node ./build es5 && webpack && webpack --config ./webpack.config.dev.js",
    "build:esm": "node ./build es6",
    "build:cjs:watch": "node ./build es5 --watch",
    "build:esm:watch": "node ./build es6 --watch",
    "build": "npm run clean && npm run build:esm && npm run build:cjs",
    "clean": "rimraf lib-esm lib dist",
    "format": "echo \"Not implemented\"",
    "lint": "tslint 'src/**/*.ts' && npm run ts-coverage",
    "ts-coverage":  "typescript-coverage-report -p ./tsconfig.build.json -t 65.41"
  },
  "repository": {
    "type": "git",
    "url": "https://github.com/aws-amplify/amplify-js.git"
  },
  "author": "Amazon Web Services",
  "license": "Apache-2.0",
  "bugs": {
    "url": "https://github.com/aws/aws-amplify/issues"
  },
  "homepage": "https://aws-amplify.github.io/",
  "files": ["lib", "lib-esm", "src"],
  "dependencies": {
<<<<<<< HEAD
    "@aws-amplify/core": "4.7.12",
    "axios": "0.26.0"
=======
    "@aws-amplify/core": "5.0.0",
    "axios": "0.26.0",
    "tslib": "^1.8.0"
>>>>>>> 80da5f14
  },
  "jest": {
    "globals": {
      "ts-jest": {
        "diagnostics": false,
        "tsConfig": {
          "lib": [
            "es5",
            "es2015",
            "dom",
            "esnext.asynciterable",
            "es2017.object"
          ],
          "allowJs": true
        }
      }
    },
    "transform": {
      "^.+\\.(js|jsx|ts|tsx)$": "ts-jest"
    },
    "testRegex": "(/__tests__/.*|\\.(test|spec))\\.(tsx?|jsx?)$",
    "moduleFileExtensions": [
      "ts",
      "tsx",
      "js",
      "json",
      "jsx"
    ],
    "testEnvironment": "jsdom",
    "testURL": "http://localhost/",
    "coverageThreshold": {
      "global": {
        "branches": 0,
        "functions": 0,
        "lines": 0,
        "statements": 0
      }
    },
    "coveragePathIgnorePatterns": [
      "/node_modules/",
      "dist",
      "lib",
      "lib-esm"
    ]
  }
}<|MERGE_RESOLUTION|>--- conflicted
+++ resolved
@@ -1,10 +1,6 @@
 {
   "name": "@aws-amplify/api-rest",
-<<<<<<< HEAD
-  "version": "2.0.61",
-=======
   "version": "3.0.0",
->>>>>>> 80da5f14
   "description": "Api-rest category of aws-amplify",
   "main": "./lib/index.js",
   "module": "./lib-esm/index.js",
@@ -44,14 +40,9 @@
   "homepage": "https://aws-amplify.github.io/",
   "files": ["lib", "lib-esm", "src"],
   "dependencies": {
-<<<<<<< HEAD
-    "@aws-amplify/core": "4.7.12",
-    "axios": "0.26.0"
-=======
     "@aws-amplify/core": "5.0.0",
     "axios": "0.26.0",
     "tslib": "^1.8.0"
->>>>>>> 80da5f14
   },
   "jest": {
     "globals": {
