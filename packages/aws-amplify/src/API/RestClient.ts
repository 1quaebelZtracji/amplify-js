--- conflicted
+++ resolved
@@ -185,16 +185,7 @@
 
     /** private methods **/
 
-<<<<<<< HEAD
     private _signed(params, credentials, isAllResponse) {
-
-        const signed_params = Signer.sign(params, {
-            secret_key: credentials.secretAccessKey,
-            access_key: credentials.accessKeyId,
-            session_token: credentials.sessionToken
-        });
-=======
-    private _signed(params, credentials) {
         const endpoint_region:string = this._region || this._options.region;
         const creds = {
             'secret_key': credentials.secretAccessKey,
@@ -206,7 +197,6 @@
             'region': endpoint_region
         };
         const signed_params = Signer.sign(params,creds,service_info);
->>>>>>> d585370f
         if (signed_params.data) {
             signed_params.body = signed_params.data;
         }
