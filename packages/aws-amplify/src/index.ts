--- conflicted
+++ resolved
@@ -1,31 +1,5 @@
-<<<<<<< HEAD
-/*
- * Copyright 2019 Amazon.com, Inc. or its affiliates. All Rights Reserved.
- *
- * Licensed under the Apache License, Version 2.0 (the "License"). You may not use this file except in compliance with
- * the License. A copy of the License is located at
- *
- *     http://aws.amazon.com/apache2.0/
- *
- * or in the "license" file accompanying this file. This file is distributed on an "AS IS" BASIS, WITHOUT WARRANTIES OR
- * CONDITIONS OF ANY KIND, either express or implied. See the License for the specific language governing permissions
- * and limitations under the License.
- */
-
-import { Amplify, ServiceWorker } from '@aws-amplify/core';
-import { Auth } from '@aws-amplify/auth';
-import { Cache } from '@aws-amplify/cache';
-
-/** Always importing Auth when users import Amplify such that
-	for unauthenticated access (no sign in and sign up),
-	users don't have to import Auth explicitly **/
-Amplify.Auth = Auth;
-Amplify.Cache = Cache;
-Amplify.ServiceWorker = ServiceWorker;
-=======
 // Copyright Amazon.com, Inc. or its affiliates. All Rights Reserved.
 // SPDX-License-Identifier: Apache-2.0
->>>>>>> 80da5f14
 
 export { Amplify } from '@aws-amplify/core';
 export {
@@ -47,10 +21,7 @@
 	syncExpression,
 } from '@aws-amplify/datastore';
 export { PubSub } from '@aws-amplify/pubsub';
-<<<<<<< HEAD
-=======
 export { Cache } from '@aws-amplify/cache';
->>>>>>> 80da5f14
 export { Interactions } from '@aws-amplify/interactions';
 export { Notifications } from '@aws-amplify/notifications';
 export { XR } from '@aws-amplify/xr';
@@ -65,16 +36,4 @@
 	AWSCloudWatchProvider,
 } from '@aws-amplify/core';
 export { withSSRContext } from './withSSRContext';
-<<<<<<< HEAD
-export { Geo } from '@aws-amplify/geo';
-
-export { Cache };
-export { Amplify };
-
-/**
- * @deprecated use named import
- */
-export default Amplify;
-=======
-export { Geo } from '@aws-amplify/geo';
->>>>>>> 80da5f14
+export { Geo } from '@aws-amplify/geo';