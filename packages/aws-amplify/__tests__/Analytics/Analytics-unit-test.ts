import { AWS, ClientDevice, Parser } from '../../src/Common';
import { AnalyticsOptions, EventAttributes, EventMetrics } from '../../src/Analytics/types';
import { default as Analytics } from "../../src/Analytics/Analytics";
import { ConsoleLogger as Logger } from '../../src/Common/Logger';
import Auth from '../../src/Auth/Auth';
import AWSAnalyticsProvider from '../../src/Analytics/Providers/AWSPinpointProvider';

const options: AnalyticsOptions = {
    appId: 'appId',
    platform: 'platform',
    clientId: 'clientId',
    region: 'region'
};

const credentials = {
    accessKeyId: 'accessKeyId',
    sessionToken: 'sessionToken',
    secretAccessKey: 'secretAccessKey',
    identityId: 'identityId',
    authenticated: true
}

jest.useFakeTimers();

const record_spyon = jest.spyOn(AWSAnalyticsProvider.prototype, 'record').mockImplementation(() => {
    return;
});



describe("Analytics test", () => {
    describe('configure test', () => {
        test('happy case with default parser', () => {
            const analytics = new Analytics();
            const spyon = jest.spyOn(ClientDevice, 'clientInfo').mockImplementationOnce(() => {
                return 'clientInfo';
            });
            const spyon2 = jest.spyOn(Parser, 'parseMobilehubConfig').mockImplementationOnce(() => {
                return {
                    Analytics: {
                        AWSPinpoint: {
                            appId: 'appId'
                        }
                    }
                }
            });
            const spyon3 = jest.spyOn(AWSAnalyticsProvider.prototype, 'configure').mockImplementationOnce(() => { return; });

<<<<<<< HEAD
            expect(analytics.configure({attr: 'attr'})).toEqual({ AWSPinpoint: {appId: 'appId'}, attr: 'attr'});
=======
            expect(analytics.configure({attr: 'attr'})).toEqual({ AWSAnalytics: {appId: 'appId'}, attr: 'attr', "autoSessionRecord": true});
          //  expect(analytics.configure({attr: 'attr'})).toEqual({appId: 'appId', "autoSessionRecord": true, clientInfo: 'clientInfo', attr: 'attr'});
>>>>>>> 538d1bfa

            spyon.mockClear();
            spyon2.mockClear();
            spyon3.mockClear();
        });
    });

    describe('startSession test', () => {
        test('happy case', async () => {
            const analytics = new Analytics();
            const provider = new AWSAnalyticsProvider();
            analytics.addPluggable(provider);

            await analytics.startSession();
            expect(record_spyon).toBeCalled();
        });


    });

    describe('stopSession test', () => {
        test('happy case', async () => {
            const analytics = new Analytics();
            const provider = new AWSAnalyticsProvider();
            analytics.addPluggable(provider);

            await analytics.stopSession();
            expect(record_spyon).toBeCalled();
        });
    });

    describe('record test', () => {
        test('happy case', async () => {
            const analytics = new Analytics();
            const provider = new AWSAnalyticsProvider();
            analytics.addPluggable(provider);

            await analytics.record({
                name: 'event',
                attributes: 'attributes',
                metrics: 'metrics'
            });
            expect(record_spyon).toBeCalled();
        });
    });

    describe('updateEndpoint test', () => {
        test('happy case', async () => {
            const analytics = new Analytics();
            const provider = new AWSAnalyticsProvider();
            analytics.addPluggable(provider);

            await analytics.updateEndpoint({
                UserId: 'id'
            });
            expect(record_spyon).toBeCalled();
        });
    });

    describe('analytics turn on/off test', () => {
        test('disable test', () => {
            const analytics = new Analytics();
            analytics.disable();
        });
        
        test('enable test', () => {
            const analytics = new Analytics();
            analytics.enable();
        });
    });

    describe('getPluggable test', () => {
        test('happy case', () => {
            const analytics = new Analytics();

            const provider = new AWSAnalyticsProvider();
            analytics.addPluggable(provider);

            expect(analytics.getPluggable(provider.getProviderName())).toBeInstanceOf(AWSAnalyticsProvider);
        });
    });

    describe('removePluggable test', () => {
        test('happy case', () => {
            const analytics = new Analytics();

            const provider = new AWSAnalyticsProvider();
            analytics.addPluggable(provider);

            analytics.removePluggable(provider.getProviderName());

            expect(analytics.getPluggable(provider.getProviderName())).toBeNull();
        });
    });
});<|MERGE_RESOLUTION|>--- conflicted
+++ resolved
@@ -46,13 +46,8 @@
             });
             const spyon3 = jest.spyOn(AWSAnalyticsProvider.prototype, 'configure').mockImplementationOnce(() => { return; });
 
-<<<<<<< HEAD
-            expect(analytics.configure({attr: 'attr'})).toEqual({ AWSPinpoint: {appId: 'appId'}, attr: 'attr'});
-=======
-            expect(analytics.configure({attr: 'attr'})).toEqual({ AWSAnalytics: {appId: 'appId'}, attr: 'attr', "autoSessionRecord": true});
-          //  expect(analytics.configure({attr: 'attr'})).toEqual({appId: 'appId', "autoSessionRecord": true, clientInfo: 'clientInfo', attr: 'attr'});
->>>>>>> 538d1bfa
-
+            expect(analytics.configure({attr: 'attr'})).toEqual({ AWSPinpoint: {appId: 'appId'}, attr: 'attr', "autoSessionRecord": true});
+          
             spyon.mockClear();
             spyon2.mockClear();
             spyon3.mockClear();
