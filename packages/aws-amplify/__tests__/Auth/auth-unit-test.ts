--- conflicted
+++ resolved
@@ -216,13 +216,7 @@
         test('happy case with string attrs', async () => {
             const spyon = jest.spyOn(CognitoUserPool.prototype, "signUp");
             const auth = new Auth(authOptions);
-<<<<<<< HEAD
-
-            expect.assertions(1);
-            expect(await auth.signUp('username', 'password', 'email', 'phone')).toBe('signUpResult');
-=======
             expect(await auth.signUp('username', 'password', 'email','phone')).toBe('signUpResult');
->>>>>>> 02b192d3
 
             spyon.mockClear();
         });
@@ -1173,23 +1167,9 @@
     });
 
     describe('currentCrendentials', () => {
-<<<<<<< HEAD
-        test('happy case when auth has credentials', async () => {
-            const auth = new Auth(authOptions);
-            const cred = new CognitoIdentityCredentials({
-                    IdentityPoolId: 'identityPoolId',
-                }, {
-                    region: 'region',
-                });
-            cred.expired = false;
-            cred.expireTime = (new Date().getTime()) * 2;
-
-            auth['credentials'] = cred;
-=======
         const spyon = jest.spyOn(Credentials, 'get').mockImplementationOnce(() => {
             return;
         });
->>>>>>> 02b192d3
 
         const auth = new Auth(authOptions);
 
@@ -1825,23 +1805,9 @@
                 return Promise.resolve('cred');
             });
 
-<<<<<<< HEAD
             auth.federatedSignIn('google', { token: 'token', expires_at: 1234 }, { user: 'user' });
 
-            expect(spyon).toBeCalledWith('federatedInfo', {
-                provider: 'google',
-                token: 'token',
-                user: { user: 'user' },
-                expires_at: 1234
-            },
-            {
-                priority: 1
-            });
-=======
-            await auth.federatedSignIn('google', {token: 'token', expires_at: 'expires_at'}, 'user');
-
             expect(spyon).toBeCalled();
->>>>>>> 02b192d3
             spyon.mockClear();
         });
     });
