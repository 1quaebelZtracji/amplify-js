--- conflicted
+++ resolved
@@ -1,10 +1,6 @@
 {
   "name": "aws-amplify",
-<<<<<<< HEAD
   "version": "0.4.5",
-=======
-  "version": "0.4.5-unstable.3",
->>>>>>> 6e34f797
   "description": "AWS Amplify is a JavaScript library for Frontend and mobile developers building cloud-enabled applications.",
   "main": "./lib/index.js",
   "typings": "./lib/index.d.ts",
@@ -64,11 +60,7 @@
     "@types/paho-mqtt": "^1.0.3",
     "@types/zen-observable": "^0.5.3",
     "amazon-cognito-auth-js": "^1.1.9",
-<<<<<<< HEAD
     "amazon-cognito-identity-js": "^2.0.10",
-=======
-    "amazon-cognito-identity-js": "^2.0.10-unstable.3",
->>>>>>> 6e34f797
     "aws-sdk": "2.198.0",
     "axios": "^0.17.0",
     "graphql": "0.11.7",
