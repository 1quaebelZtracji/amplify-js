{
  "name": "aws-amplify",
<<<<<<< HEAD
  "version": "1.1.6",
=======
  "version": "1.1.7-unstable.4",
>>>>>>> 6dbed222
  "description": "AWS Amplify is a JavaScript library for Frontend and mobile developers building cloud-enabled applications.",
  "main": "./lib/index.js",
  "typings": "./lib/index.d.ts",
  "scripts": {
    "test": "tslint 'src/**/*.ts' && jest --coverage --maxWorkers 2",
    "build-with-test": "npm run clean && npm test && tsc && webpack -p",
    "build": "npm run clean && tsc && webpack -p",
    "clean": "rimraf lib lib-esm dist",
    "format": "tsfmt --useTsfmt tsfmt.json -r src/**/*.ts",
    "lint": "tslint 'src/**/*.ts'",
    "generate-docs-local": "typedoc --out docs src",
    "generate-docs-root": "typedoc --out ../../docs src"
  },
  "repository": {
    "type": "git",
    "url": "git+https://github.com/aws/aws-amplify.git"
  },
  "author": "Amazon Web Services",
  "license": "Apache-2.0",
  "bugs": {
    "url": "https://github.com/aws/aws-amplify/issues"
  },
  "homepage": "https://github.com/aws/aws-amplify#readme",
  "devDependencies": {
    "@types/node": "^8.10.15",
    "awesome-typescript-loader": "^3.2.2",
    "babel-loader": "^7.1.2",
    "babel-preset-es2015": "^6.24.1",
    "babel-preset-react": "^6.24.1",
    "babel-preset-stage-2": "^6.24.1",
    "compression-webpack-plugin": "^1.1.3",
    "find": "^0.2.7",
    "jest": "^22.4.3",
    "json-loader": "^0.5.7",
    "prepend-file": "^1.3.1",
    "prettier": "^1.7.4",
    "rimraf": "^2.6.2",
    "source-map-loader": "^0.2.1",
    "ts-jest": "^22.0.0",
    "tslint": "^5.7.0",
    "tslint-config-airbnb": "^5.8.0",
    "typescript-formatter": "^6.0.0",
    "uglifyjs-webpack-plugin": "^0.4.6",
    "webpack": "^3.5.5"
  },
  "dependencies": {
<<<<<<< HEAD
    "@aws-amplify/analytics": "^1.2.3",
    "@aws-amplify/api": "^1.0.17",
    "@aws-amplify/auth": "^1.2.6",
    "@aws-amplify/cache": "^1.0.15",
    "@aws-amplify/core": "^1.0.15",
    "@aws-amplify/interactions": "^1.0.15",
    "@aws-amplify/pubsub": "^1.0.15",
    "@aws-amplify/storage": "^1.0.15",
    "@aws-amplify/xr": "^0.1.5"
=======
    "@aws-amplify/analytics": "^1.2.4-unstable.4",
    "@aws-amplify/api": "^1.0.18-unstable.3",
    "@aws-amplify/auth": "^1.2.7-unstable.3",
    "@aws-amplify/cache": "^1.0.16-unstable.3",
    "@aws-amplify/core": "^1.0.16-unstable.3",
    "@aws-amplify/interactions": "^1.0.16-unstable.4",
    "@aws-amplify/pubsub": "^1.0.16-unstable.3",
    "@aws-amplify/storage": "^1.0.16-unstable.4",
    "@aws-amplify/xr": "^0.1.6-unstable.4"
>>>>>>> 6dbed222
  }
}<|MERGE_RESOLUTION|>--- conflicted
+++ resolved
@@ -1,10 +1,6 @@
 {
   "name": "aws-amplify",
-<<<<<<< HEAD
-  "version": "1.1.6",
-=======
   "version": "1.1.7-unstable.4",
->>>>>>> 6dbed222
   "description": "AWS Amplify is a JavaScript library for Frontend and mobile developers building cloud-enabled applications.",
   "main": "./lib/index.js",
   "typings": "./lib/index.d.ts",
@@ -51,17 +47,6 @@
     "webpack": "^3.5.5"
   },
   "dependencies": {
-<<<<<<< HEAD
-    "@aws-amplify/analytics": "^1.2.3",
-    "@aws-amplify/api": "^1.0.17",
-    "@aws-amplify/auth": "^1.2.6",
-    "@aws-amplify/cache": "^1.0.15",
-    "@aws-amplify/core": "^1.0.15",
-    "@aws-amplify/interactions": "^1.0.15",
-    "@aws-amplify/pubsub": "^1.0.15",
-    "@aws-amplify/storage": "^1.0.15",
-    "@aws-amplify/xr": "^0.1.5"
-=======
     "@aws-amplify/analytics": "^1.2.4-unstable.4",
     "@aws-amplify/api": "^1.0.18-unstable.3",
     "@aws-amplify/auth": "^1.2.7-unstable.3",
@@ -71,6 +56,5 @@
     "@aws-amplify/pubsub": "^1.0.16-unstable.3",
     "@aws-amplify/storage": "^1.0.16-unstable.4",
     "@aws-amplify/xr": "^0.1.6-unstable.4"
->>>>>>> 6dbed222
   }
 }