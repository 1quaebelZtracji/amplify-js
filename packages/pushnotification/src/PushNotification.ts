/*
 * Copyright 2017-2017 Amazon.com, Inc. or its affiliates. All Rights Reserved.
 *
 * Licensed under the Apache License, Version 2.0 (the "License"). You may not use this file except in compliance with
 * the License. A copy of the License is located at
 *
 *     http://aws.amazon.com/apache2.0/
 *
 * or in the "license" file accompanying this file. This file is distributed on an "AS IS" BASIS, WITHOUT WARRANTIES OR
 * CONDITIONS OF ANY KIND, either express or implied. See the License for the specific language governing permissions
 * and limitations under the License.
 */

import {
	NativeModules,
	DeviceEventEmitter,
	AsyncStorage,
	Platform,
	AppState,
} from 'react-native';
<<<<<<< HEAD
import { Amplify, ConsoleLogger as Logger } from '@aws-amplify/core';
=======
import PushNotificationIOS from '@react-native-community/push-notification-ios';
import Amplify, { ConsoleLogger as Logger } from '@aws-amplify/core';
>>>>>>> 86741203

const logger = new Logger('Notification');

const RNPushNotification = NativeModules.RNPushNotification;
const REMOTE_NOTIFICATION_RECEIVED = 'remoteNotificationReceived';
const REMOTE_TOKEN_RECEIVED = 'remoteTokenReceived';
const REMOTE_NOTIFICATION_OPENED = 'remoteNotificationOpened';

export default class PushNotification {
	private _config;
	private handlers;
	private _currentState;
	private _androidInitialized;
	private _iosInitialized;

	constructor(config) {
		if (config) {
			this.configure(config);
		} else {
			this._config = {};
		}
		this.handlers = [];
		this.updateEndpoint = this.updateEndpoint.bind(this);
		this.handleCampaignPush = this.handleCampaignPush.bind(this);
		this.handleCampaignOpened = this.handleCampaignOpened.bind(this);
		this._checkIfOpenedByCampaign = this._checkIfOpenedByCampaign.bind(this);
		this._currentState = AppState.currentState;
		this._androidInitialized = false;
		this._iosInitialized = false;

		if (Platform.OS === 'ios') {
			AppState.addEventListener('change', this._checkIfOpenedByCampaign, false);
		}
		Amplify.register(this);
	}

	getModuleName() {
		return 'Pushnotification';
	}

	configure(config) {
		let conf = config ? config.PushNotification || config : {};

		if (conf['aws_mobile_analytics_app_id']) {
			conf = {
				appId: conf['aws_mobile_analytics_app_id'],
			};
		}

		this._config = Object.assign(
			{
				// defaults
				requestIOSPermissions: true, // for backwards compatibility
			},
			this._config,
			conf
		);

		if (Platform.OS === 'android' && !this._androidInitialized) {
			this.initializeAndroid();
			this._androidInitialized = true;
		} else if (Platform.OS === 'ios' && !this._iosInitialized) {
			this.initializeIOS();
			this._iosInitialized = true;
		}
	}

	onNotification(handler) {
		if (typeof handler === 'function') {
			// check platform
			if (Platform.OS === 'ios') {
				this.addEventListenerForIOS(REMOTE_NOTIFICATION_RECEIVED, handler);
			} else {
				this.addEventListenerForAndroid(REMOTE_NOTIFICATION_RECEIVED, handler);
			}
		}
	}

	onNotificationOpened(handler) {
		if (typeof handler === 'function') {
			// check platform
			if (Platform.OS === 'android') {
				this.addEventListenerForAndroid(REMOTE_NOTIFICATION_OPENED, handler);
			}
		}
	}

	onRegister(handler) {
		if (typeof handler === 'function') {
			// check platform
			if (Platform.OS === 'ios') {
				this.addEventListenerForIOS(REMOTE_TOKEN_RECEIVED, handler);
			} else {
				this.addEventListenerForAndroid(REMOTE_TOKEN_RECEIVED, handler);
			}
		}
	}

	async initializeAndroid() {
		this.addEventListenerForAndroid(REMOTE_TOKEN_RECEIVED, this.updateEndpoint);
		this.addEventListenerForAndroid(
			REMOTE_NOTIFICATION_OPENED,
			this.handleCampaignOpened
		);
		this.addEventListenerForAndroid(
			REMOTE_NOTIFICATION_RECEIVED,
			this.handleCampaignPush
		);
		RNPushNotification.initialize();

		// check if the token is cached properly
		if (!(await this._registerTokenCached())) {
			const { appId } = this._config;
			const cacheKey = 'push_token' + appId;
			RNPushNotification.getToken(token => {
				logger.debug('Get the token from Firebase Service', token);
				// resend the token in case it's missing in the Pinpoint service
				// the token will also be cached locally
				this.updateEndpoint(token);
			});
		}
	}

	async _registerTokenCached(): Promise<boolean> {
		const { appId } = this._config;
		const cacheKey = 'push_token' + appId;
		return AsyncStorage.getItem(cacheKey).then(lastToken => {
			if (lastToken) return true;
			else return false;
		});
	}

	requestIOSPermissions(options = { alert: true, badge: true, sound: true }) {
		PushNotificationIOS.requestPermissions(options);
	}

	initializeIOS() {
		if (this._config.requestIOSPermissions) {
			this.requestIOSPermissions();
		}
		this.addEventListenerForIOS(REMOTE_TOKEN_RECEIVED, this.updateEndpoint);
		this.addEventListenerForIOS(
			REMOTE_NOTIFICATION_RECEIVED,
			this.handleCampaignPush
		);
	}

	_checkIfOpenedByCampaign(nextAppState) {
		// the app is turned from background to foreground
		if (
			this._currentState.match(/inactive|background/) &&
			nextAppState === 'active'
		) {
			PushNotificationIOS.getInitialNotification()
				.then(data => {
					if (data) {
						this.handleCampaignOpened(data);
					}
				})
				.catch(e => {
					logger.debug('Failed to get the initial notification.', e);
				});
		}
		this._currentState = nextAppState;
	}

	handleCampaignPush(rawMessage) {
		let message = rawMessage;
		let campaign = null;
		if (Platform.OS === 'ios') {
			message = this.parseMessageFromIOS(rawMessage);
			campaign =
				message && message.data && message.data.pinpoint
					? message.data.pinpoint.campaign
					: null;
		} else if (Platform.OS === 'android') {
			const { data } = rawMessage;
			campaign = {
				campaign_id: data['pinpoint.campaign.campaign_id'],
				campaign_activity_id: data['pinpoint.campaign.campaign_activity_id'],
				treatment_id: data['pinpoint.campaign.treatment_id'],
			};
		}

		if (!campaign) {
			logger.debug('no message received for campaign push');
			return;
		}

		const attributes = {
			campaign_activity_id: campaign['campaign_activity_id'],
			isAppInForeground: message.foreground ? 'true' : 'false',
			treatment_id: campaign['treatment_id'],
			campaign_id: campaign['campaign_id'],
		};

		const eventType = message.foreground
			? '_campaign.received_foreground'
			: '_campaign.received_background';

		if (Amplify.Analytics && typeof Amplify.Analytics.record === 'function') {
			Amplify.Analytics.record({
				name: eventType,
				attributes,
				immediate: true,
			});
		} else {
			logger.debug('Analytics module is not registered into Amplify');
		}
	}

	handleCampaignOpened(rawMessage) {
		logger.debug('handleCampaignOpened, raw data', rawMessage);
		let campaign = null;
		if (Platform.OS === 'ios') {
			const message = this.parseMessageFromIOS(rawMessage);
			campaign =
				message && message.data && message.data.pinpoint
					? message.data.pinpoint.campaign
					: null;
		} else if (Platform.OS === 'android') {
			const data = rawMessage;
			campaign = {
				campaign_id: data['pinpoint.campaign.campaign_id'],
				campaign_activity_id: data['pinpoint.campaign.campaign_activity_id'],
				treatment_id: data['pinpoint.campaign.treatment_id'],
			};
		}

		if (!campaign) {
			logger.debug('no message received for campaign opened');
			return;
		}

		const attributes = {
			campaign_activity_id: campaign['campaign_activity_id'],
			treatment_id: campaign['treatment_id'],
			campaign_id: campaign['campaign_id'],
		};

		const eventType = '_campaign.opened_notification';

		if (Amplify.Analytics && typeof Amplify.Analytics.record === 'function') {
			Amplify.Analytics.record({
				name: eventType,
				attributes,
				immediate: true,
			});
		} else {
			logger.debug('Analytics module is not registered into Amplify');
		}
	}

	updateEndpoint(token) {
		if (!token) {
			logger.debug('no device token recieved on register');
			return;
		}

		const { appId } = this._config;
		const cacheKey = 'push_token' + appId;
		logger.debug('update endpoint in push notification', token);
		AsyncStorage.getItem(cacheKey)
			.then(lastToken => {
				if (!lastToken || lastToken !== token) {
					logger.debug('refresh the device token with', token);
					const config = {
						Address: token,
						OptOut: 'NONE',
					};
					if (
						Amplify.Analytics &&
						typeof Amplify.Analytics.updateEndpoint === 'function'
					) {
						Amplify.Analytics.updateEndpoint(config)
							.then(data => {
								logger.debug(
									'update endpoint success, setting token into cache'
								);
								AsyncStorage.setItem(cacheKey, token);
							})
							.catch(e => {
								// ........
								logger.debug('update endpoint failed', e);
							});
					} else {
						logger.debug('Analytics module is not registered into Amplify');
					}
				}
			})
			.catch(e => {
				logger.debug('set device token in cache failed', e);
			});
	}

	// only for android
	addEventListenerForAndroid(event, handler) {
		const that = this;
		const listener = DeviceEventEmitter.addListener(event, data => {
			// for on notification
			if (event === REMOTE_NOTIFICATION_RECEIVED) {
				handler(that.parseMessagefromAndroid(data));
				return;
			}
			if (event === REMOTE_TOKEN_RECEIVED) {
				const dataObj = data.dataJSON ? JSON.parse(data.dataJSON) : {};
				handler(dataObj.refreshToken);
				return;
			}
			if (event === REMOTE_NOTIFICATION_OPENED) {
				handler(that.parseMessagefromAndroid(data, 'opened'));
				return;
			}
		});
	}

	addEventListenerForIOS(event, handler) {
		const that = this;
		if (event === REMOTE_TOKEN_RECEIVED) {
			PushNotificationIOS.addEventListener('register', data => {
				handler(data);
			});
		}
		if (event === REMOTE_NOTIFICATION_RECEIVED) {
			PushNotificationIOS.addEventListener('notification', handler);
		}
	}

	parseMessagefromAndroid(message, from?) {
		let dataObj = null;
		try {
			dataObj = message.dataJSON ? JSON.parse(message.dataJSON) : null;
		} catch (e) {
			logger.debug('Failed to parse the data object', e);
			return;
		}

		if (!dataObj) {
			logger.debug('no notification payload received');
			return dataObj;
		}

		if (from === 'opened') {
			return dataObj;
		}

		let ret = null;
		const dataPayload = dataObj.data || {};
		if (dataPayload['pinpoint.campaign.campaign_id']) {
			ret = {
				title: dataPayload['pinpoint.notification.title'],
				body: dataPayload['pinpoint.notification.body'],
				data: dataPayload,
				foreground: dataObj.foreground,
			};
		}
		return ret;
	}

	parseMessageFromIOS(message) {
		const _data = message && message._data ? message._data : null;
		const _alert = message && message._alert ? message._alert : {};

		if (!_data && !_alert) {
			logger.debug('no notification payload received');
			return {};
		}
		const data = _data.data;
		const title = _alert.title;
		const body = _alert.body;
		let ret = null;
		ret = {
			title,
			body,
			data,
		};
		return ret;
	}
}<|MERGE_RESOLUTION|>--- conflicted
+++ resolved
@@ -18,12 +18,8 @@
 	Platform,
 	AppState,
 } from 'react-native';
-<<<<<<< HEAD
+import PushNotificationIOS from '@react-native-community/push-notification-ios';
 import { Amplify, ConsoleLogger as Logger } from '@aws-amplify/core';
-=======
-import PushNotificationIOS from '@react-native-community/push-notification-ios';
-import Amplify, { ConsoleLogger as Logger } from '@aws-amplify/core';
->>>>>>> 86741203
 
 const logger = new Logger('Notification');
 
