--- conflicted
+++ resolved
@@ -37,13 +37,8 @@
   },
   "homepage": "https://aws-amplify.github.io/",
   "dependencies": {
-<<<<<<< HEAD
-    "@aws-amplify/cache": "^2.1.6",
-    "@aws-amplify/core": "^2.2.5",
-=======
     "@aws-amplify/cache": "^2.1.7",
     "@aws-amplify/core": "^2.2.6",
->>>>>>> 082af2d8
     "@aws-sdk/client-firehose": "1.0.0-beta.1",
     "@aws-sdk/client-kinesis": "1.0.0-beta.1",
     "@aws-sdk/client-personalize-events": "1.0.0-beta.1",
