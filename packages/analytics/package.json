{
  "name": "@aws-amplify/analytics",
  "version": "1.2.25",
  "description": "Analytics category of aws-amplify",
  "main": "./index.js",
  "module": "./lib-esm/index.js",
  "typings": "./lib-esm/index.d.ts",
  "sideEffects": false,
  "publishConfig": {
    "access": "public"
  },
  "scripts": {
    "test": "tslint 'src/**/*.ts' && jest --coverage",
    "test:watch": "tslint 'src/**/*.ts' && jest --watch",
    "build-with-test": "npm run clean && npm test && tsc && webpack",
<<<<<<< HEAD
    "build:cjs": "node ./build es5 && webpack && webpack --config ./webpack.config.dev.js",
    "build:esm": "node ./build es6",
    "build": "npm run clean && npm run build:esm && npm run build:cjs",
    "clean": "rimraf lib-esm lib dist",
    "format": "tsfmt --useTsfmt tsfmt.json -r src/**/*.ts",
=======
    "build": "npm run clean && tsc && webpack",
    "build:watch": "npm run clean && tsc --watch",
    "clean": "rimraf lib lib-esm dist",
    "format": "echo \"Not implemented\"",
>>>>>>> 40f9a4dd
    "lint": "tslint 'src/**/*.ts'"
  },
  "react-native": {
    "./index": "./lib-esm/index.js",
    "./lib-esm/trackers": "./lib-esm/trackers/reactnative.js"
  },
  "repository": {
    "type": "git",
    "url": "git+https://github.com/aws/aws-amplify.git"
  },
  "author": "Amazon Web Services",
  "license": "Apache-2.0",
  "bugs": {
    "url": "https://github.com/aws/aws-amplify/issues"
  },
  "homepage": "https://github.com/aws/aws-amplify#readme",
  "dependencies": {
    "@aws-amplify/cache": "^1.0.34",
    "@aws-amplify/core": "^1.1.2",
    "uuid": "^3.2.1"
  },
  "jest": {
    "globals": {
      "ts-jest": {
        "diagnostics": false,
        "tsConfig": {
          "lib": [
            "es5",
            "es2015",
            "dom",
            "esnext.asynciterable",
            "es2017.object"
          ],
          "allowJs": true
        }
      }
    },
    "transform": {
      "^.+\\.(js|jsx|ts|tsx)$": "ts-jest"
    },
    "testRegex": "(/__tests__/.*|\\.(test|spec))\\.(tsx?|jsx?)$",
    "moduleFileExtensions": [
      "ts",
      "tsx",
      "js",
      "json",
      "jsx"
    ],
    "testEnvironment": "jsdom",
    "testURL": "http://localhost/",
    "coverageThreshold": {
      "global": {
        "branches": 0,
        "functions": 0,
        "lines": 0,
        "statements": 0
      }
    },
    "coveragePathIgnorePatterns": [
      "/node_modules/"
    ],
    "setupFiles": [
      "<rootDir>/src/setupTests.ts"
    ]
  }
}<|MERGE_RESOLUTION|>--- conflicted
+++ resolved
@@ -13,18 +13,11 @@
     "test": "tslint 'src/**/*.ts' && jest --coverage",
     "test:watch": "tslint 'src/**/*.ts' && jest --watch",
     "build-with-test": "npm run clean && npm test && tsc && webpack",
-<<<<<<< HEAD
     "build:cjs": "node ./build es5 && webpack && webpack --config ./webpack.config.dev.js",
     "build:esm": "node ./build es6",
     "build": "npm run clean && npm run build:esm && npm run build:cjs",
     "clean": "rimraf lib-esm lib dist",
     "format": "tsfmt --useTsfmt tsfmt.json -r src/**/*.ts",
-=======
-    "build": "npm run clean && tsc && webpack",
-    "build:watch": "npm run clean && tsc --watch",
-    "clean": "rimraf lib lib-esm dist",
-    "format": "echo \"Not implemented\"",
->>>>>>> 40f9a4dd
     "lint": "tslint 'src/**/*.ts'"
   },
   "react-native": {
