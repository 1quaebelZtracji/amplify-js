--- conflicted
+++ resolved
@@ -1,10 +1,6 @@
 {
   "name": "@aws-amplify/analytics",
-<<<<<<< HEAD
-  "version": "1.2.3",
-=======
   "version": "1.2.4-unstable.4",
->>>>>>> 6dbed222
   "description": "Analytics category of aws-amplify",
   "main": "./lib/index.js",
   "module": "./lib/index.js",
@@ -57,14 +53,8 @@
     "webpack": "^3.5.5"
   },
   "dependencies": {
-<<<<<<< HEAD
-    "@aws-amplify/cache": "^1.0.15",
-    "@aws-amplify/core": "^1.0.15",
-    "aws-sdk": "^2.312.0",
-=======
     "@aws-amplify/cache": "^1.0.16-unstable.3",
     "@aws-amplify/core": "^1.0.16-unstable.3",
->>>>>>> 6dbed222
     "uuid": "^3.2.1"
   },
   "jest": {
