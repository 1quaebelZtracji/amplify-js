--- conflicted
+++ resolved
@@ -1,10 +1,6 @@
 {
   "name": "@aws-amplify/analytics",
-<<<<<<< HEAD
-  "version": "2.2.6",
-=======
   "version": "3.0.0",
->>>>>>> 4f3b285d
   "description": "Analytics category of aws-amplify",
   "main": "./lib/index.js",
   "module": "./lib-esm/index.js",
@@ -41,21 +37,12 @@
   },
   "homepage": "https://aws-amplify.github.io/",
   "dependencies": {
-<<<<<<< HEAD
-    "@aws-amplify/cache": "^2.1.6",
-    "@aws-amplify/core": "^2.2.5",
-    "@aws-sdk/client-firehose": "1.0.0-beta.1",
-    "@aws-sdk/client-kinesis": "1.0.0-beta.1",
-    "@aws-sdk/client-personalize-events": "1.0.0-beta.1",
-    "@aws-sdk/client-pinpoint": "1.0.0-beta.1",
-=======
     "@aws-amplify/cache": "^3.0.0",
     "@aws-amplify/core": "^3.0.0",
     "@aws-sdk/client-firehose": "1.0.0-beta.3",
     "@aws-sdk/client-kinesis": "1.0.0-beta.3",
     "@aws-sdk/client-personalize-events": "1.0.0-beta.3",
     "@aws-sdk/client-pinpoint": "1.0.0-beta.3",
->>>>>>> 4f3b285d
     "uuid": "^3.2.1"
   },
   "jest": {
