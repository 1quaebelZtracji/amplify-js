--- conflicted
+++ resolved
@@ -1,152 +1,142 @@
-/*
- * Copyright 2017-2017 Amazon.com, Inc. or its affiliates. All Rights Reserved.
- *
- * Licensed under the Apache License, Version 2.0 (the "License"). You may not use this file except in compliance with
- * the License. A copy of the License is located at
- *
- *     http://aws.amazon.com/apache2.0/
- *
- * or in the "license" file accompanying this file. This file is distributed on an "AS IS" BASIS, WITHOUT WARRANTIES OR
- * CONDITIONS OF ANY KIND, either express or implied. See the License for the specific language governing permissions
- * and limitations under the License.
- */
-
-import { AnalyticsClass } from './Analytics';
-import { AnalyticsProvider } from './types';
-
-<<<<<<< HEAD
-import {
-	Amplify,
-	ConsoleLogger as Logger,
-	Hub,
-	Linking,
-	Platform,
-} from '@aws-amplify/core';
-=======
-import Amplify, { ConsoleLogger as Logger, Hub } from '@aws-amplify/core';
->>>>>>> 86741203
-
-const logger = new Logger('Analytics');
-let endpointUpdated = false;
-let authConfigured = false;
-let analyticsConfigured = false;
-
-let _instance: AnalyticsClass = null;
-
-if (!_instance) {
-	logger.debug('Create Analytics Instance');
-	_instance = new AnalyticsClass();
-}
-
-const Analytics = _instance;
-
-/**
- * @deprecated use named import
- */
-export default Analytics;
-export { AnalyticsProvider, Analytics, AnalyticsClass };
-export * from './Providers';
-
-const listener = capsule => {
-	const { channel, payload, source } = capsule;
-	logger.debug('on hub capsule ' + channel, payload);
-
-	switch (channel) {
-		case 'auth':
-			authEvent(payload);
-			break;
-		case 'storage':
-			storageEvent(payload);
-			break;
-		case 'analytics':
-			analyticsEvent(payload);
-			break;
-		default:
-			break;
-	}
-};
-
-const storageEvent = payload => {
-	const {
-		data: { attrs, metrics },
-	} = payload;
-	if (!attrs) return;
-
-	if (analyticsConfigured) {
-		Analytics.record({
-			name: 'Storage',
-			attributes: attrs,
-			metrics,
-		}).catch(e => {
-			logger.debug('Failed to send the storage event automatically', e);
-		});
-	}
-};
-
-const authEvent = payload => {
-	const { event } = payload;
-	if (!event) {
-		return;
-	}
-
-	const recordAuthEvent = async eventName => {
-		if (authConfigured && analyticsConfigured) {
-			try {
-				return await Analytics.record({ name: `_userauth.${eventName}` });
-			} catch (err) {
-				logger.debug(
-					`Failed to send the ${eventName} event automatically`,
-					err
-				);
-			}
-		}
-	};
-
-	switch (event) {
-		case 'signIn':
-			return recordAuthEvent('sign_in');
-		case 'signUp':
-			return recordAuthEvent('sign_up');
-		case 'signOut':
-			return recordAuthEvent('sign_out');
-		case 'signIn_failure':
-			return recordAuthEvent('auth_fail');
-		case 'configured':
-			authConfigured = true;
-			if (authConfigured && analyticsConfigured) {
-				sendEvents();
-			}
-			break;
-	}
-};
-
-const analyticsEvent = payload => {
-	const { event } = payload;
-	if (!event) return;
-
-	switch (event) {
-		case 'pinpointProvider_configured':
-			analyticsConfigured = true;
-			if (authConfigured && analyticsConfigured) {
-				sendEvents();
-			}
-			break;
-	}
-};
-
-const sendEvents = () => {
-	const config = Analytics.configure();
-	if (!endpointUpdated && config['autoSessionRecord']) {
-		Analytics.updateEndpoint({ immediate: true }).catch(e => {
-			logger.debug('Failed to update the endpoint', e);
-		});
-		endpointUpdated = true;
-	}
-	Analytics.autoTrack('session', {
-		enable: config['autoSessionRecord'],
-	});
-};
-
-Hub.listen('auth', listener);
-Hub.listen('storage', listener);
-Hub.listen('analytics', listener);
+/*
+ * Copyright 2017-2017 Amazon.com, Inc. or its affiliates. All Rights Reserved.
+ *
+ * Licensed under the Apache License, Version 2.0 (the "License"). You may not use this file except in compliance with
+ * the License. A copy of the License is located at
+ *
+ *     http://aws.amazon.com/apache2.0/
+ *
+ * or in the "license" file accompanying this file. This file is distributed on an "AS IS" BASIS, WITHOUT WARRANTIES OR
+ * CONDITIONS OF ANY KIND, either express or implied. See the License for the specific language governing permissions
+ * and limitations under the License.
+ */
+
+import { AnalyticsClass } from './Analytics';
+import { AnalyticsProvider } from './types';
+
+import { ConsoleLogger as Logger, Hub } from '@aws-amplify/core';
+
+const logger = new Logger('Analytics');
+let endpointUpdated = false;
+let authConfigured = false;
+let analyticsConfigured = false;
+
+let _instance: AnalyticsClass = null;
+
+if (!_instance) {
+	logger.debug('Create Analytics Instance');
+	_instance = new AnalyticsClass();
+}
+
+const Analytics = _instance;
+
+/**
+ * @deprecated use named import
+ */
+export default Analytics;
+export { AnalyticsProvider, Analytics, AnalyticsClass };
+export * from './Providers';
+
+const listener = capsule => {
+	const { channel, payload } = capsule;
+	logger.debug('on hub capsule ' + channel, payload);
+
+	switch (channel) {
+		case 'auth':
+			authEvent(payload);
+			break;
+		case 'storage':
+			storageEvent(payload);
+			break;
+		case 'analytics':
+			analyticsEvent(payload);
+			break;
+		default:
+			break;
+	}
+};
+
+const storageEvent = payload => {
+	const {
+		data: { attrs, metrics },
+	} = payload;
+	if (!attrs) return;
+
+	if (analyticsConfigured) {
+		Analytics.record({
+			name: 'Storage',
+			attributes: attrs,
+			metrics,
+		}).catch(e => {
+			logger.debug('Failed to send the storage event automatically', e);
+		});
+	}
+};
+
+const authEvent = payload => {
+	const { event } = payload;
+	if (!event) {
+		return;
+	}
+
+	const recordAuthEvent = async eventName => {
+		if (authConfigured && analyticsConfigured) {
+			try {
+				return await Analytics.record({ name: `_userauth.${eventName}` });
+			} catch (err) {
+				logger.debug(
+					`Failed to send the ${eventName} event automatically`,
+					err
+				);
+			}
+		}
+	};
+
+	switch (event) {
+		case 'signIn':
+			return recordAuthEvent('sign_in');
+		case 'signUp':
+			return recordAuthEvent('sign_up');
+		case 'signOut':
+			return recordAuthEvent('sign_out');
+		case 'signIn_failure':
+			return recordAuthEvent('auth_fail');
+		case 'configured':
+			authConfigured = true;
+			if (authConfigured && analyticsConfigured) {
+				sendEvents();
+			}
+			break;
+	}
+};
+
+const analyticsEvent = payload => {
+	const { event } = payload;
+	if (!event) return;
+
+	switch (event) {
+		case 'pinpointProvider_configured':
+			analyticsConfigured = true;
+			if (authConfigured && analyticsConfigured) {
+				sendEvents();
+			}
+			break;
+	}
+};
+
+const sendEvents = () => {
+	const config = Analytics.configure();
+	if (!endpointUpdated && config['autoSessionRecord']) {
+		Analytics.updateEndpoint({ immediate: true }).catch(e => {
+			logger.debug('Failed to update the endpoint', e);
+		});
+		endpointUpdated = true;
+	}
+	Analytics.autoTrack('session', {
+		enable: config['autoSessionRecord'],
+	});
+};
+
+Hub.listen('auth', listener);
+Hub.listen('storage', listener);
+Hub.listen('analytics', listener);