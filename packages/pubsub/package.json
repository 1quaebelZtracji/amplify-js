--- conflicted
+++ resolved
@@ -1,10 +1,6 @@
 {
   "name": "@aws-amplify/pubsub",
-<<<<<<< HEAD
-  "version": "1.1.1",
-=======
   "version": "1.1.2",
->>>>>>> 46e35508
   "description": "Pubsub category of aws-amplify",
   "main": "./index.js",
   "module": "./lib-esm/index.js",
@@ -40,12 +36,7 @@
     "cpx": "^1.5.0"
   },
   "dependencies": {
-<<<<<<< HEAD
-    "@aws-amplify/core": "1.2.0",
-    "@types/zen-observable": "^0.5.3",
-=======
     "@aws-amplify/core": "^1.1.2",
->>>>>>> 46e35508
     "uuid": "^3.2.1",
     "zen-observable": "^0.8.6"
   },
