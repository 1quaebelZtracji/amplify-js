--- conflicted
+++ resolved
@@ -35,12 +35,8 @@
   },
   "homepage": "https://aws-amplify.github.io/",
   "dependencies": {
-<<<<<<< HEAD
-    "@aws-amplify/core": "^2.2.5",
+    "@aws-amplify/core": "^2.2.6",
     "@aws-sdk/client-lex-runtime-service": "1.0.0-beta.1"
-=======
-    "@aws-amplify/core": "^2.2.6"
->>>>>>> d630c34f
   },
   "jest": {
     "globals": {
