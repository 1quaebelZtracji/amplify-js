--- conflicted
+++ resolved
@@ -1,10 +1,6 @@
 {
   "name": "aws-amplify-react",
-<<<<<<< HEAD
-  "version": "2.1.7-unstable.1",
-=======
   "version": "2.1.7",
->>>>>>> e3c51346
   "description": "AWS Amplify is a JavaScript library for Frontend and mobile developers building cloud-enabled applications.",
   "main": "dist/index.js",
   "scripts": {
