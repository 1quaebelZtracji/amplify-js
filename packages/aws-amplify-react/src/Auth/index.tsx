/*
 * Copyright 2017-2017 Amazon.com, Inc. or its affiliates. All Rights Reserved.
 *
 * Licensed under the Apache License, Version 2.0 (the "License"). You may not use this file except in compliance with
 * the License. A copy of the License is located at
 *
 *     http://aws.amazon.com/apache2.0/
 *
 * or in the "license" file accompanying this file. This file is distributed on an "AS IS" BASIS, WITHOUT WARRANTIES OR
 * CONDITIONS OF ANY KIND, either express or implied. See the License for the specific language governing permissions
 * and limitations under the License.
 */

import * as React from 'react';
<<<<<<< HEAD
=======

import Authenticator from './Authenticator';

export { default as Authenticator } from './Authenticator';
export { default as AuthPiece } from './AuthPiece';
export { default as SignIn } from './SignIn';
export { default as ConfirmSignIn } from './ConfirmSignIn';
export { default as SignOut } from './SignOut';
export { default as RequireNewPassword } from './RequireNewPassword';
export { default as SignUp } from './SignUp';
export { default as ConfirmSignUp } from './ConfirmSignUp';
export { default as VerifyContact } from './VerifyContact';
export { default as ForgotPassword } from './ForgotPassword';
export { default as Greetings } from './Greetings';
export {
	default as FederatedSignIn,
	FederatedButtons,
} from './FederatedSignIn';
export { default as TOTPSetup } from './TOTPSetup';
export { default as Loading } from './Loading';
>>>>>>> f37cff7a

import { Authenticator } from './Authenticator';

export { Authenticator } from './Authenticator';
export { AuthPiece } from './AuthPiece';
export { SignIn } from './SignIn';
export { ConfirmSignIn } from './ConfirmSignIn';
export { SignOut } from './SignOut';
export { RequireNewPassword } from './RequireNewPassword';
export { SignUp } from './SignUp';
export { ConfirmSignUp } from './ConfirmSignUp';
export { VerifyContact } from './VerifyContact';
export { ForgotPassword } from './ForgotPassword';
export { Greetings } from './Greetings';
export { FederatedSignIn, FederatedButtons } from './FederatedSignIn';
export { TOTPSetup } from './TOTPSetup';
export { Loading } from './Loading';

<<<<<<< HEAD
export * from './Provider';

=======
>>>>>>> f37cff7a
export function withAuthenticator(
	Comp,
	includeGreetings = false,
	authenticatorComponents = [],
	federated = null,
	theme = null,
	signUpConfig = {}
) {
	return class extends React.Component<any, any> {
		public authConfig: any;
		constructor(props) {
			super(props);

			this.handleAuthStateChange = this.handleAuthStateChange.bind(this);

			this.state = {
				authState: props.authState || null,
				authData: props.authData || null,
			};

			this.authConfig = {};

			if (typeof includeGreetings === 'object' && includeGreetings !== null) {
				this.authConfig = Object.assign(this.authConfig, includeGreetings);
			} else {
				this.authConfig = {
					includeGreetings,
					authenticatorComponents,
					federated,
					theme,
					signUpConfig,
				};
			}
		}

		handleAuthStateChange(state, data) {
			this.setState({ authState: state, authData: data });
		}

		render() {
			const { authState, authData } = this.state;

			if (authState === 'signedIn') {
				return (
					<React.Fragment>
						{this.authConfig.includeGreetings ? (
							<Authenticator
								{...this.props}
								theme={this.authConfig.theme}
								federated={this.authConfig.federated || this.props.federated}
								hideDefault={
									this.authConfig.authenticatorComponents &&
									this.authConfig.authenticatorComponents.length > 0
								}
								signUpConfig={this.authConfig.signUpConfig}
								usernameAttributes={this.authConfig.usernameAttributes}
								onStateChange={this.handleAuthStateChange}
								children={this.authConfig.authenticatorComponents || []}
							/>
						) : null}
						<Comp
							{...this.props}
							authState={authState}
							authData={authData}
							onStateChange={this.handleAuthStateChange}
						/>
					</React.Fragment>
				);
			}

			return (
				<Authenticator
					{...this.props}
					theme={this.authConfig.theme}
					federated={this.authConfig.federated || this.props.federated}
					hideDefault={
						this.authConfig.authenticatorComponents &&
						this.authConfig.authenticatorComponents.length > 0
					}
					signUpConfig={this.authConfig.signUpConfig}
					usernameAttributes={this.authConfig.usernameAttributes}
					onStateChange={this.handleAuthStateChange}
					children={this.authConfig.authenticatorComponents || []}
				/>
			);
		}
	};
}

export class AuthenticatorWrapper extends React.Component {
	constructor(props) {
		super(props);

		this.state = { auth: 'init' };

		this.handleAuthState = this.handleAuthState.bind(this);
		this.renderChildren = this.renderChildren.bind(this);
	}

	handleAuthState(state, data) {
		this.setState({ auth: state, authData: data });
	}

	renderChildren() {
		// @ts-ignore
		return this.props.children(this.state.auth);
	}

	render() {
		return (
			<div>
				<Authenticator {...this.props} onStateChange={this.handleAuthState} />
				{this.renderChildren()}
			</div>
		);
	}
}<|MERGE_RESOLUTION|>--- conflicted
+++ resolved
@@ -12,31 +12,6 @@
  */
 
 import * as React from 'react';
-<<<<<<< HEAD
-=======
-
-import Authenticator from './Authenticator';
-
-export { default as Authenticator } from './Authenticator';
-export { default as AuthPiece } from './AuthPiece';
-export { default as SignIn } from './SignIn';
-export { default as ConfirmSignIn } from './ConfirmSignIn';
-export { default as SignOut } from './SignOut';
-export { default as RequireNewPassword } from './RequireNewPassword';
-export { default as SignUp } from './SignUp';
-export { default as ConfirmSignUp } from './ConfirmSignUp';
-export { default as VerifyContact } from './VerifyContact';
-export { default as ForgotPassword } from './ForgotPassword';
-export { default as Greetings } from './Greetings';
-export {
-	default as FederatedSignIn,
-	FederatedButtons,
-} from './FederatedSignIn';
-export { default as TOTPSetup } from './TOTPSetup';
-export { default as Loading } from './Loading';
->>>>>>> f37cff7a
-
-import { Authenticator } from './Authenticator';
 
 export { Authenticator } from './Authenticator';
 export { AuthPiece } from './AuthPiece';
@@ -53,11 +28,8 @@
 export { TOTPSetup } from './TOTPSetup';
 export { Loading } from './Loading';
 
-<<<<<<< HEAD
 export * from './Provider';
 
-=======
->>>>>>> f37cff7a
 export function withAuthenticator(
 	Comp,
 	includeGreetings = false,
