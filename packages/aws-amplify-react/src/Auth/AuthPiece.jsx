--- conflicted
+++ resolved
@@ -12,32 +12,8 @@
  */
 
 import * as React from 'react';
-<<<<<<< HEAD
-import { ConsoleLogger as Logger, I18n } from '@aws-amplify/core';
-import Auth from '@aws-amplify/auth';
-import AmplifyTheme from '../Amplify-UI/Amplify-UI-Theme';
-import countryDialCodes from './common/country-dial-codes.js';
-import { 
-    FormField,
-    Input,
-    InputLabel,
-    SelectInput
- } from '../Amplify-UI/Amplify-UI-Components-React';
-import { UsernameAttributes } from './common/types';
-import { PhoneField } from './PhoneField';
-import { auth } from '../Amplify-UI/data-test-attributes';
-
-const labelMap = {
-  [UsernameAttributes.EMAIL]: 'Email',
-  [UsernameAttributes.PHONE_NUMBER]: 'Phone Number',
-  [UsernameAttributes.USERNAME]: 'Username'
-};
-
-export default class AuthPiece extends React.Component {
-=======
 
 export class AuthPiece extends React.Component {
->>>>>>> f25d4c29
     constructor(props) {
         super(props);
 
