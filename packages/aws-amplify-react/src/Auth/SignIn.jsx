/*
 * Copyright 2017-2017 Amazon.com, Inc. or its affiliates. All Rights Reserved.
 *
 * Licensed under the Apache License, Version 2.0 (the "License"). You may not use this file except in compliance with
 * the License. A copy of the License is located at
 *
 *     http://aws.amazon.com/apache2.0/
 *
 * or in the "license" file accompanying this file. This file is distributed on an "AS IS" BASIS, WITHOUT WARRANTIES OR
 * CONDITIONS OF ANY KIND, either express or implied. See the License for the specific language governing permissions
 * and limitations under the License.
 */

import * as React from 'react';
import { I18n, JS, ConsoleLogger as Logger } from '@aws-amplify/core';
import Auth from '@aws-amplify/auth';

import AuthPiece from './AuthPiece';
import { FederatedButtons } from './FederatedSignIn';
import SignUp from './SignUp';
import ForgotPassword from './ForgotPassword';

import {
    FormSection,
    FormField,
    SectionHeader,
    SectionBody,
    SectionFooter,
    Button,
    Link,
    Hint,
    Input,
    InputLabel,
    SectionFooterPrimaryContent,
    SectionFooterSecondaryContent
} from '../Amplify-UI/Amplify-UI-Components-React';

import { auth } from '../Amplify-UI/data-test-attributes';

const logger = new Logger('SignIn');

export default class SignIn extends AuthPiece {
    constructor(props) {
        super(props);

        this.checkContact = this.checkContact.bind(this);
        this.signIn = this.signIn.bind(this);

        this._validAuthStates = ['signIn', 'signedOut', 'signedUp'];
        this.state = {};
    }

    checkContact(user) {
        if (!Auth || typeof Auth.verifiedContact !== 'function') {
            throw new Error('No Auth module found, please ensure @aws-amplify/auth is imported');
        }
        Auth.verifiedContact(user)
            .then(data => {
                if (!JS.isEmpty(data.verified)) {
                    this.changeState('signedIn', user);
                } else {
                    user = Object.assign(user, data);
                    this.changeState('verifyContact', user);
                }
            });
    }

    async signIn(event) {
        // avoid submitting the form
        event.preventDefault();

        const username = this.getUsernameFromInput() || '';
        const password = this.inputs.password;

        if (!Auth || typeof Auth.signIn !== 'function') {
            throw new Error('No Auth module found, please ensure @aws-amplify/auth is imported');
        }
        this.setState({loading: true});
        try {
            const user = await Auth.signIn(username, password);
            logger.debug(user);
            if (user.challengeName === 'SMS_MFA' || user.challengeName === 'SOFTWARE_TOKEN_MFA') {
                logger.debug('confirm user with ' + user.challengeName);
                this.changeState('confirmSignIn', user);
            } else if (user.challengeName === 'NEW_PASSWORD_REQUIRED') {
                logger.debug('require new password', user.challengeParam);
                this.changeState('requireNewPassword', user);
            } else if (user.challengeName === 'MFA_SETUP') {
                logger.debug('TOTP setup', user.challengeParam);
                this.changeState('TOTPSetup', user);
            } else {
                this.checkContact(user);
            }
        } catch (err) {
            if (err.code === 'UserNotConfirmedException') {
                logger.debug('the user is not confirmed');
                this.changeState('confirmSignUp', {username});
            } else if (err.code === 'PasswordResetRequiredException') {
                logger.debug('the user requires a new password');
                this.changeState('forgotPassword', {username});
            } else {
                this.error(err);
            }
        } finally {
            this.setState({loading: false})
        }
    }
    
    showComponent(theme) {
        const { authState, hide = [], federated, onStateChange, onAuthEvent, override=[] } = this.props;
        if (hide && hide.includes(SignIn)) { return null; }
        const hideSignUp = !override.includes('SignUp') && hide.some(component => component === SignUp);
        const hideForgotPassword = !override.includes('ForgotPassword') && hide.some(component => component === ForgotPassword);
        return (
            <FormSection theme={theme} data-test={auth.signIn.section}>
                <SectionHeader theme={theme} data-test={auth.signIn.headerSection}>{I18n.get('Sign in to your account')}</SectionHeader>
                <FederatedButtons
                        federated={federated}
                        theme={theme}
                        authState={authState}
                        onStateChange={onStateChange}
                        onAuthEvent={onAuthEvent}
                    />
                <form onSubmit={this.signIn}>
<<<<<<< HEAD
                <SectionBody theme={theme}>
                    {this.renderUsernameField(theme)}
=======
                <SectionBody theme={theme} data-test={auth.signIn.bodySection}>
                    
                    <FormField theme={theme}>
                        <InputLabel theme={theme}>{I18n.get('Username')} *</InputLabel>
                        <Input
                            autoFocus
                            placeholder={I18n.get('Enter your username')}
                            theme={theme}
                            key="username"
                            name="username"
                            onChange={this.handleInputChange}
                            data-test={auth.signIn.usernameInput}
                        />
                    </FormField>
>>>>>>> c7361652
                    <FormField theme={theme}>
                        <InputLabel theme={theme}>{I18n.get('Password')} *</InputLabel>
                        <Input
                            placeholder={I18n.get('Enter your password')}
                            theme={theme}
                            key="password"
                            type="password"
                            name="password"
                            onChange={this.handleInputChange}
                            data-test={auth.signIn.passwordInput}
                        />
                        {
                            !hideForgotPassword && <Hint theme={theme}>
                                {I18n.get('Forget your password? ')}
                                <Link theme={theme} onClick={() => this.changeState('forgotPassword')} data-test={auth.signIn.forgotPasswordLink}>
                                    {I18n.get('Reset password')}
                                </Link>
                            </Hint>
                        }
                    </FormField>
                </SectionBody>
                <SectionFooter theme={theme} data-test={auth.signIn.footerSection}>
                    <SectionFooterPrimaryContent theme={theme}>
                        <Button
                            theme={theme}
                            type="submit"
                            disabled={this.state.loading}
                            data-test={auth.signIn.signInButton}
                            >
                            {I18n.get('Sign In')}
                        </Button>
                    </SectionFooterPrimaryContent>
                    {
                        !hideSignUp && <SectionFooterSecondaryContent theme={theme}>
                            {I18n.get('No account? ')}
                            <Link
                                theme={theme}
                                onClick={() => this.changeState('signUp')}
                                data-test={auth.signIn.createAccountLink}
                                >
                                {I18n.get('Create account')}
                            </Link>
                        </SectionFooterSecondaryContent>
                    }
                </SectionFooter>
                </form>
            </FormSection>
        );
    }
}<|MERGE_RESOLUTION|>--- conflicted
+++ resolved
@@ -122,25 +122,8 @@
                         onAuthEvent={onAuthEvent}
                     />
                 <form onSubmit={this.signIn}>
-<<<<<<< HEAD
                 <SectionBody theme={theme}>
                     {this.renderUsernameField(theme)}
-=======
-                <SectionBody theme={theme} data-test={auth.signIn.bodySection}>
-                    
-                    <FormField theme={theme}>
-                        <InputLabel theme={theme}>{I18n.get('Username')} *</InputLabel>
-                        <Input
-                            autoFocus
-                            placeholder={I18n.get('Enter your username')}
-                            theme={theme}
-                            key="username"
-                            name="username"
-                            onChange={this.handleInputChange}
-                            data-test={auth.signIn.usernameInput}
-                        />
-                    </FormField>
->>>>>>> c7361652
                     <FormField theme={theme}>
                         <InputLabel theme={theme}>{I18n.get('Password')} *</InputLabel>
                         <Input
