/*
 * Copyright 2017-2017 Amazon.com, Inc. or its affiliates. All Rights Reserved.
 *
 * Licensed under the Apache License, Version 2.0 (the "License"). You may not use this file except in compliance with
 * the License. A copy of the License is located at
 *
 *     http://aws.amazon.com/apache2.0/
 *
 * or in the "license" file accompanying this file. This file is distributed on an "AS IS" BASIS, WITHOUT WARRANTIES OR
 * CONDITIONS OF ANY KIND, either express or implied. See the License for the specific language governing permissions
 * and limitations under the License.
 */

<template>
  <div v-bind:class="amplifyUI.formSection">
    <div v-bind:class="amplifyUI.sectionHeader">{{this.options.header}}</div>
    <div v-bind:class="amplifyUI.sectionBody">
      <div v-bind:class="amplifyUI.formField" 
          v-for="signUpField in orderBy(this.options.signUpFields, 'displayOrder')" 
          :signUpField="signUpField" 
          v-bind:key="signUpField.key"
        >
        <div v-bind:class="amplifyUI.inputLabel">{{signUpField.label}} {{signUpField.required ? '*': ''}}</div>
        <input 
            v-if="signUpField.key !== 'phone_number'" 
            :type = "signUpField.type" 
            v-bind:class="[amplifyUI.input, signUpField.invalid ? 'invalid': '']" 
            v-model="signUpField.value" 
            :placeholder="signUpField.label"
            v-on:change="clear(signUpField)" 
          />
        <div v-if="signUpField.key === 'phone_number'" v-bind:class="amplifyUI.selectInput">
          <select v-model="country">
            <option v-for="country in countries" v-bind:key="country.label">{{country.label}}</option>
          </select>
          <input 
            v-bind:class="[amplifyUI.input, signUpField.invalid ? 'invalid': '']" 
            v-model="signUpField.value"
            type="number"
            :placeholder="signUpField.label"
            v-on:change="clear(signUpField)"
          />
        </div>
      </div>
    </div>
    <div v-bind:class="amplifyUI.sectionFooter">
      <span v-bind:class="amplifyUI.sectionFooterPrimaryContent">
        <button v-bind:class="amplifyUI.button" v-on:click="signUp">{{$Amplify.I18n.get('Create account')}}</button>
      </span>
      <span v-bind:class="amplifyUI.sectionFooterSecondaryContent">
        {{$Amplify.I18n.get('Have an account? ')}}
        <a v-bind:class="amplifyUI.a" v-on:click="signIn">{{$Amplify.I18n.get('Sign In')}}</a>
      </span>
    </div>
    <div class="error" v-if="error">
      {{ error }}
    </div>
  </div>
</template>

<script>
import Vue from 'vue';
import Vue2Filters from 'vue2-filters'
import AmplifyEventBus from '../../events/AmplifyEventBus';
import * as AmplifyUI from '@aws-amplify/ui';
import countries from '../../assets/countries';

Vue.use(Vue2Filters)

export default {
  name: 'SignUp',
  props: ['signUpConfig'],
  data () {
    return {
      country: 'USA (+1)',
      countryCode: '1',
      countries,
      amplifyUI: AmplifyUI,
      error: '',
      logger: {},
    }
  },
  computed: {
    options() {
      const defaults = {
        header: this.$Amplify.I18n.get('Sign Up Account'),
        signUpFields: [
          {
            label: this.$Amplify.I18n.get('Username'),
            key: 'username',
            required: true,
            type: 'string',
            displayOrder: 1,
          },
          {
            label: this.$Amplify.I18n.get('Password'),
            key: 'password',
            required: true,
            type: 'password',
            displayOrder: 2,
          },
          {
            label: this.$Amplify.I18n.get('Email'),
            key: 'email',
            required: true,
            type: 'string',
            displayOrder: 3
          },
          {
            label: this.$Amplify.I18n.get('Phone Number'),
            key: 'phone_number',
            required: true,
            displayOrder: 4
          }
        ]
      }

      // sets value in country code dropdown if defaultCountryCode value is present in props 
      if (this.signUpConfig && this.signUpConfig.defaultCountryCode) {
        this.country = this.countries.find(c => c.value === this.signUpConfig.defaultCountryCode).label;
      };

      if (this.signUpConfig && this.signUpConfig.hiddenDefaults && this.signUpConfig.hiddenDefaults.length > 0){
        defaults.signUpFields = defaults.signUpFields.filter((d) => {
          return !this.signUpConfig.hiddenDefaults.includes(d.key);
        });
      }

      // begin looping through signUpFields
      if (this.signUpConfig && this.signUpConfig.signUpFields && this.signUpConfig.signUpFields.length > 0) {
        // if hideDefaults is not present on props...
        if (!this.signUpConfig.hideDefaults) {
          // ...add default fields to signUpField array unless user has passed in custom field with matching key
          defaults.signUpFields.forEach((f, i) => {
            const matchKey = this.signUpConfig.signUpFields.findIndex((d) => {
              return d.key === f.key;
            });
            if (matchKey === -1) {
              this.signUpConfig.signUpFields.push(f);
            }
          });
        }
        /* 
          sort fields based on following rules:
          1. Fields with displayOrder are sorted before those without displayOrder
          2. Fields with conflicting displayOrder are sorted alphabetically by key
          3. Fields without displayOrder are sorted alphabetically by key
        */
        this.signUpConfig.signUpFields.sort((a, b) => {
          if (a.displayOrder && b.displayOrder) {
            if (a.displayOrder < b.displayOrder) {
              return -1;
            } else if (a.displayOrder > b.displayOrder) {
              return 1;
            } else {
              if (a.key < b.key) {
                return -1;
              } else {
                return 1;
              }
            }
          } else if (!a.displayOrder && b.displayOrder) {
            return -1;
          } else if (a.displayOrder && !b.displayOrder) {
            return 1;
          } else if (!a.displayOrder && !b.displayOrder) {
            if (a.key < b.key) {
              return 1;
            } else {
              return -1;
            }
          }
        });
      }
      
      return Object.assign(defaults, this.signUpConfig || {})
    }
  },
  mounted() {
    this.logger = new this.$Amplify.Logger(this.$options.name);
  },
  watch: {
    /* 
    this operation is in place to avoid making country.value the select box 
    bound key, which results in a duplicate key error in console
    */
    country: function() {
      this.countryCode = this.countries.find(c => c.label === this.country).value
    },
  },
  methods: {
    signUp: function() {
      if (!this.validate()) {
        return null;
      }

      let user = {
        attributes: {},
      };

      // puts field data into 'Auth.signUp' parameter structure
      this.options.signUpFields.forEach((e) => {
        if (e.key === 'username') {
          user.username = e.value
        } else if (e.key === 'password') {
          user.password = e.value
        } else if (e.key === 'phone_number' && e.value) {
          user.attributes.phone_number = `+${this.countryCode}${e.value}`
        } else {
          const newKey = `${this.needPrefix(e.key) ? 'custom:' : ''}${e.key}`;
          user.attributes[newKey] = e.value;
        };
      })

       this.$Amplify.Auth.signUp(user)
            .then(data => {
              this.logger.info('sign up success');
              AmplifyEventBus.$emit('localUser', data.user)
              if (data.userConfirmed === false){
                return AmplifyEventBus.$emit('authState', 'confirmSignUp');
              }
              return AmplifyEventBus.$emit('authState', 'signedOut')
            })
            .catch(e => this.setError(e));

    },
    validate: function() {
      let invalids = [];
      this.options.signUpFields.map((el) => {
        if (el.required && !el.value) {
<<<<<<< HEAD
          invalids.push(el.label)
=======
          invalids.push(el.label);
>>>>>>> 5a388d52
          Vue.set(el, 'invalid', true);
        }
        return el;
      })
<<<<<<< HEAD
      if (invalids.length > 0) {
        this.setError(`The following fields must be completed: ${invalids.join(', ')}`)
      }
=======
>>>>>>> 5a388d52
      return invalids.length < 1;
    },
    signIn: function() {
      AmplifyEventBus.$emit('authState', 'signedOut')
    },
    clear(field) {
      if (field && field.invalid && field.value) {
        Vue.set(field, 'invalid', false)
      }
    },
    setError: function(e) {
      this.error = this.$Amplify.I18n.get(e.message || e);
      this.logger.error(this.error) 
    },

    // determines whether or not key needs to be prepended with 'custom:' for Cognito User Pool custom attributes.
    needPrefix: function(key) {
      const field = this.options.signUpFields.find(e => e.key === key);
      if (key.indexOf('custom:') !== 0) {
        return field.custom ;
      } else if (key.indexOf('custom:') === 0 && field.custom === false) {
          this.logger.warn('Custom prefix prepended to key but custom field flag is set to false');
      }
      return null;
    },
  }
}
</script><|MERGE_RESOLUTION|>--- conflicted
+++ resolved
@@ -228,21 +228,14 @@
       let invalids = [];
       this.options.signUpFields.map((el) => {
         if (el.required && !el.value) {
-<<<<<<< HEAD
-          invalids.push(el.label)
-=======
           invalids.push(el.label);
->>>>>>> 5a388d52
           Vue.set(el, 'invalid', true);
         }
         return el;
       })
-<<<<<<< HEAD
       if (invalids.length > 0) {
         this.setError(`The following fields must be completed: ${invalids.join(', ')}`)
       }
-=======
->>>>>>> 5a388d52
       return invalids.length < 1;
     },
     signIn: function() {
