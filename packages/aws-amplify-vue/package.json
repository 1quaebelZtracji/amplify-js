{
  "name": "aws-amplify-vue",
<<<<<<< HEAD
  "version": "0.2.0",
=======
  "version": "0.1.7-unstable.1",
>>>>>>> 902bb5b7
  "license": "Apache-2.0",
  "private": false,
  "author": "Amazon Web Services",
  "scripts": {
    "serve": "vue-cli-service serve",
    "lint": "vue-cli-service lint",
    "build": "vue-cli-service build --target lib --name aws-amplify-vue ./src/Amplify.vue",
    "build-stats": "vue-cli-service build --report --target lib --name aws-amplify-vue ./src/Amplify.vue",
    "test": "./node_modules/.bin/vue-cli-service test:unit",
    "debug": "node --debug-brk --inspect ./node_modules/.bin/jest -i"
  },
  "dependencies": {
    "qrcode.vue": "^1.6.0",
    "vue": "^2.5.17",
    "vue2-filters": "^0.3.0"
  },
  "devDependencies": {
    "@aws-amplify/ui": "^1.0.9",
    "@vue/cli-plugin-babel": "^3.0.1",
    "@vue/cli-plugin-unit-jest": "^3.0.1",
    "@vue/cli-service": "^3.0.1",
    "@vue/test-utils": "^1.0.0-beta.20",
    "babel-core": "7.0.0-bridge.0",
    "postcss-loader": "^2.1.6",
    "vue-template-compiler": "^2.5.17"
  },
  "postcss": {
    "plugins": {
      "autoprefixer": {}
    }
  },
  "browserslist": [
    "> 1%",
    "last 2 versions",
    "not ie <= 8"
  ],
  "files": [
    "dist/*",
    "src/*",
    "public/*",
    "*.json",
    "*.js"
  ],
  "main": "./dist/aws-amplify-vue.common.js"
}<|MERGE_RESOLUTION|>--- conflicted
+++ resolved
@@ -1,10 +1,6 @@
 {
   "name": "aws-amplify-vue",
-<<<<<<< HEAD
-  "version": "0.2.0",
-=======
   "version": "0.1.7-unstable.1",
->>>>>>> 902bb5b7
   "license": "Apache-2.0",
   "private": false,
   "author": "Amazon Web Services",
