--- conflicted
+++ resolved
@@ -51,11 +51,7 @@
     "webpack": "^3.5.5"
   },
   "dependencies": {
-<<<<<<< HEAD
-    "@aws-amplify/core": "^1.0.16-unstable.3"
-=======
     "@aws-amplify/core": "^1.0.18-unstable.0"
->>>>>>> 902bb5b7
   },
   "jest": {
     "transform": {
