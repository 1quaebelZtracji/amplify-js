/*
 * Copyright 2017-2017 Amazon.com, Inc. or its affiliates. All Rights Reserved.
 *
 * Licensed under the Apache License, Version 2.0 (the "License"). You may not use this file except in compliance with
 * the License. A copy of the License is located at
 *
 *     http://aws.amazon.com/apache2.0/
 *
 * or in the "license" file accompanying this file. This file is distributed on an "AS IS" BASIS, WITHOUT WARRANTIES OR
 * CONDITIONS OF ANY KIND, either express or implied. See the License for the specific language governing permissions
 * and limitations under the License.
 */

import { parse } from 'url'; // Used for OAuth parsing of Cognito Hosted UI
import { launchUri } from './urlOpener';
import * as oAuthStorage from './oauthStorage';

import {
	OAuthOpts,
	isCognitoHostedOpts,
	CognitoHostedUIIdentityProvider,
} from '../types/Auth';

import { ConsoleLogger as Logger, Hub, urlSafeEncode } from '@aws-amplify/core';

import sha256 from 'crypto-js/sha256';
import Base64 from 'crypto-js/enc-base64';

const AMPLIFY_SYMBOL = (typeof Symbol !== 'undefined' &&
typeof Symbol.for === 'function'
	? Symbol.for('amplify_default')
	: '@@amplify_default') as Symbol;

const dispatchAuthEvent = (event: string, data: any, message: string) => {
	Hub.dispatch('auth', { event, data, message }, 'Auth', AMPLIFY_SYMBOL);
};

const logger = new Logger('OAuth');

export default class OAuth {
	private _urlOpener;
	private _config;
	private _cognitoClientId;
	private _scopes;

	constructor({
		config,
		cognitoClientId,
		scopes = [],
	}: {
		scopes: string[];
		config: OAuthOpts;
		cognitoClientId: string;
	}) {
		this._urlOpener = config.urlOpener || launchUri;
		this._config = config;
		this._cognitoClientId = cognitoClientId;

		if (!this.isValidScopes(scopes))
			throw Error('scopes must be a String Array');
		this._scopes = scopes;
	}

	private isValidScopes(scopes: string[]) {
		return (
			Array.isArray(scopes) && scopes.every(scope => typeof scope === 'string')
		);
	}

	public oauthSignIn(
		responseType = 'code',
		domain: string,
		redirectSignIn: string,
		clientId: string,
		provider:
			| CognitoHostedUIIdentityProvider
			| string = CognitoHostedUIIdentityProvider.Cognito,
		customState?: string
	) {
		const generatedState = this._generateState(32);

		/* encodeURIComponent is not URL safe, use urlSafeEncode instead. Cognito 
		single-encodes/decodes url on first sign in and double-encodes/decodes url
		when user already signed in. Using encodeURIComponent, Base32, Base64 add 
		characters % or = which on further encoding becomes unsafe. '=' create issue 
		for parsing query params. 
		Refer: https://github.com/aws-amplify/amplify-js/issues/5218 */
		const state = customState
			? `${generatedState}-${urlSafeEncode(customState)}`
			: generatedState;

		oAuthStorage.setState(state);

		const pkce_key = this._generateRandom(128);
		oAuthStorage.setPKCE(pkce_key);

		const code_challenge = this._generateChallenge(pkce_key);
		const code_challenge_method = 'S256';

		const scopesString = this._scopes.join(' ');

		const queryString = Object.entries({
			redirect_uri: redirectSignIn,
			response_type: responseType,
			client_id: clientId,
			identity_provider: provider,
			scope: scopesString,
			state,
			...(responseType === 'code' ? { code_challenge } : {}),
			...(responseType === 'code' ? { code_challenge_method } : {}),
		})
			.map(([k, v]) => `${encodeURIComponent(k)}=${encodeURIComponent(v)}`)
			.join('&');

		const URL = `https://${domain}/oauth2/authorize?${queryString}`;
		logger.debug(`Redirecting to ${URL}`);
		this._urlOpener(URL, redirectSignIn);
	}

	private async _handleCodeFlow(currentUrl: string) {
		/* Convert URL into an object with parameters as keys
    { redirect_uri: 'http://localhost:3000/', response_type: 'code', ...} */
		const { code } = (parse(currentUrl).query || '')
			.split('&')
			.map(pairings => pairings.split('='))
			.reduce((accum, [k, v]) => ({ ...accum, [k]: v }), { code: undefined });

<<<<<<< HEAD
		if (
			!code ||
			parse(currentUrl).pathname !== parse(this._config.redirectSignIn).pathname
		) {
=======
		if (!code || parse(currentUrl).pathname !== parse(this._config.redirectSignIn).pathname) {
>>>>>>> e98217cf
			return;
		}

		const oAuthTokenEndpoint =
			'https://' + this._config.domain + '/oauth2/token';

		dispatchAuthEvent(
			'codeFlow',
			{},
			`Retrieving tokens from ${oAuthTokenEndpoint}`
		);

		const client_id = isCognitoHostedOpts(this._config)
			? this._cognitoClientId
			: this._config.clientID;

		const redirect_uri = isCognitoHostedOpts(this._config)
			? this._config.redirectSignIn
			: this._config.redirectUri;

		const code_verifier = oAuthStorage.getPKCE();

		const oAuthTokenBody = {
			grant_type: 'authorization_code',
			code,
			client_id,
			redirect_uri,
			...(code_verifier ? { code_verifier } : {}),
		};

		logger.debug(
			`Calling token endpoint: ${oAuthTokenEndpoint} with`,
			oAuthTokenBody
		);

		const body = Object.entries(oAuthTokenBody)
			.map(([k, v]) => `${encodeURIComponent(k)}=${encodeURIComponent(v)}`)
			.join('&');

		const {
			access_token,
			refresh_token,
			id_token,
			error,
		} = await ((await fetch(oAuthTokenEndpoint, {
			method: 'POST',
			headers: {
				'Content-Type': 'application/x-www-form-urlencoded',
			},
			body,
		})) as any).json();

		if (error) {
			throw new Error(error);
		}

		return {
			accessToken: access_token,
			refreshToken: refresh_token,
			idToken: id_token,
		};
	}

	private async _handleImplicitFlow(currentUrl: string) {
		// hash is `null` if `#` doesn't exist on URL
		const { id_token, access_token } = (parse(currentUrl).hash || '#')
			.substr(1) // Remove # from returned code
			.split('&')
			.map(pairings => pairings.split('='))
			.reduce((accum, [k, v]) => ({ ...accum, [k]: v }), {
				id_token: undefined,
				access_token: undefined,
			});

		dispatchAuthEvent('implicitFlow', {}, `Got tokens from ${currentUrl}`);
		logger.debug(`Retrieving implicit tokens from ${currentUrl} with`);

		return {
			accessToken: access_token,
			idToken: id_token,
			refreshToken: null,
		};
	}

	public async handleAuthResponse(currentUrl?: string) {
		try {
			const urlParams = currentUrl
				? ({
						...(parse(currentUrl).hash || '#')
							.substr(1)
							.split('&')
							.map(entry => entry.split('='))
							.reduce((acc, [k, v]) => ((acc[k] = v), acc), {}),
						...(parse(currentUrl).query || '')
							.split('&')
							.map(entry => entry.split('='))
							.reduce((acc, [k, v]) => ((acc[k] = v), acc), {}),
				  } as any)
				: {};
			const { error, error_description } = urlParams;

			if (error) {
				throw new Error(error_description);
			}

			const state: string = this._validateState(urlParams);

			logger.debug(
				`Starting ${this._config.responseType} flow with ${currentUrl}`
			);
			if (this._config.responseType === 'code') {
				return { ...(await this._handleCodeFlow(currentUrl)), state };
			} else {
				return { ...(await this._handleImplicitFlow(currentUrl)), state };
			}
		} catch (e) {
			logger.error(`Error handling auth response.`, e);
			throw e;
		}
	}

	private _validateState(urlParams: any): string {
		if (!urlParams) {
			return;
		}

		const savedState = oAuthStorage.getState();
		const { state: returnedState } = urlParams;

		// This is because savedState only exists if the flow was initiated by Amplify
		if (savedState && savedState !== returnedState) {
			throw new Error('Invalid state in OAuth flow');
		}
		return returnedState;
	}

	public async signOut() {
		let oAuthLogoutEndpoint = 'https://' + this._config.domain + '/logout?';

		const client_id = isCognitoHostedOpts(this._config)
			? this._cognitoClientId
			: this._config.oauth.clientID;

		const signout_uri = isCognitoHostedOpts(this._config)
			? this._config.redirectSignOut
			: this._config.returnTo;

		oAuthLogoutEndpoint += Object.entries({
			client_id,
			logout_uri: encodeURIComponent(signout_uri),
		})
			.map(([k, v]) => `${k}=${v}`)
			.join('&');

		dispatchAuthEvent(
			'oAuthSignOut',
			{ oAuth: 'signOut' },
			`Signing out from ${oAuthLogoutEndpoint}`
		);
		logger.debug(`Signing out from ${oAuthLogoutEndpoint}`);

		return this._urlOpener(oAuthLogoutEndpoint);
	}

	private _generateState(length: number) {
		let result = '';
		let i = length;
		const chars =
			'0123456789abcdefghijklmnopqrstuvwxyzABCDEFGHIJKLMNOPQRSTUVWXYZ';
		for (; i > 0; --i)
			result += chars[Math.round(Math.random() * (chars.length - 1))];
		return result;
	}

	private _generateChallenge(code: string) {
		return this._base64URL(sha256(code));
	}

	private _base64URL(string) {
		return string
			.toString(Base64)
			.replace(/=/g, '')
			.replace(/\+/g, '-')
			.replace(/\//g, '_');
	}

	private _generateRandom(size: number) {
		const CHARSET =
			'ABCDEFGHIJKLMNOPQRSTUVWXYZabcdefghijklmnopqrstuvwxyz0123456789-._~';
		const buffer = new Uint8Array(size);
		if (typeof window !== 'undefined' && !!window.crypto) {
			window.crypto.getRandomValues(buffer);
		} else {
			for (let i = 0; i < size; i += 1) {
				buffer[i] = (Math.random() * CHARSET.length) | 0;
			}
		}
		return this._bufferToString(buffer);
	}

	private _bufferToString(buffer: Uint8Array) {
		const CHARSET =
			'ABCDEFGHIJKLMNOPQRSTUVWXYZabcdefghijklmnopqrstuvwxyz0123456789';
		const state = [];
		for (let i = 0; i < buffer.byteLength; i += 1) {
			const index = buffer[i] % CHARSET.length;
			state.push(CHARSET[index]);
		}
		return state.join('');
	}
}<|MERGE_RESOLUTION|>--- conflicted
+++ resolved
@@ -125,14 +125,7 @@
 			.map(pairings => pairings.split('='))
 			.reduce((accum, [k, v]) => ({ ...accum, [k]: v }), { code: undefined });
 
-<<<<<<< HEAD
-		if (
-			!code ||
-			parse(currentUrl).pathname !== parse(this._config.redirectSignIn).pathname
-		) {
-=======
 		if (!code || parse(currentUrl).pathname !== parse(this._config.redirectSignIn).pathname) {
->>>>>>> e98217cf
 			return;
 		}
 
