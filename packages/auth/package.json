--- conflicted
+++ resolved
@@ -1,10 +1,6 @@
 {
   "name": "@aws-amplify/auth",
-<<<<<<< HEAD
-  "version": "1.2.6",
-=======
   "version": "1.2.7-unstable.3",
->>>>>>> 6dbed222
   "description": "Auth category of aws-amplify",
   "main": "./lib/index.js",
   "module": "./lib/index.js",
@@ -54,17 +50,10 @@
     "webpack": "^3.5.5"
   },
   "dependencies": {
-<<<<<<< HEAD
-    "@aws-amplify/cache": "^1.0.15",
-    "@aws-amplify/core": "^1.0.15",
-    "amazon-cognito-auth-js": "^1.1.9",
-    "amazon-cognito-identity-js": "^3.0.2"
-=======
     "@aws-amplify/cache": "^1.0.16-unstable.3",
     "@aws-amplify/core": "^1.0.16-unstable.3",
     "amazon-cognito-auth-js": "^1.1.9",
     "amazon-cognito-identity-js": "^3.0.3-unstable.0"
->>>>>>> 6dbed222
   },
   "jest": {
     "transform": {
