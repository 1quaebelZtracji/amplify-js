{
  "name": "@aws-amplify/cache",
<<<<<<< HEAD
  "version": "4.0.63",
=======
  "version": "5.0.0",
>>>>>>> 80da5f14
  "description": "Cache category of aws-amplify",
  "main": "./lib/index.js",
  "module": "./lib-esm/index.js",
  "typings": "./lib-esm/index.d.ts",
  "react-native": {
    "./lib/index": "./lib-esm/reactnative.js"
  },
  "sideEffects": [
    "./lib/BrowserStorageCache.js",
    "./lib/AsyncStorageCache.js",
    "./lib-esm/BrowserStorageCache.js",
    "./lib-esm/AsyncStorageCache.js"
  ],
  "publishConfig": {
    "access": "public"
  },
  "scripts": {
    "test": "tslint 'src/**/*.ts' && jest -w 1 --coverage",
    "build-with-test": "npm test && npm run build",
    "build:cjs": "node ./build es5 && webpack && webpack --config ./webpack.config.dev.js",
    "build:esm": "node ./build es6",
    "build:cjs:watch": "node ./build es5 --watch",
    "build:esm:watch": "node ./build es6 --watch",
    "build": "npm run clean && npm run build:esm && npm run build:cjs",
    "clean": "rimraf lib-esm lib dist",
    "format": "echo \"Not implemented\"",
    "lint": "tslint 'src/**/*.ts' && npm run ts-coverage",
    "ts-coverage":  "typescript-coverage-report -p ./tsconfig.build.json -t 87.74"
  },
  "repository": {
    "type": "git",
    "url": "https://github.com/aws-amplify/amplify-js.git"
  },
  "author": "Amazon Web Services",
  "license": "Apache-2.0",
  "bugs": {
    "url": "https://github.com/aws/aws-amplify/issues"
  },
  "homepage": "https://aws-amplify.github.io/",
  "files": ["lib", "lib-esm", "src"],
  "dependencies": {
<<<<<<< HEAD
    "@aws-amplify/core": "4.7.12"
=======
    "@aws-amplify/core": "5.0.0",
    "tslib": "^1.8.0"
>>>>>>> 80da5f14
  },
  "jest": {
    "globals": {
      "ts-jest": {
        "diagnostics": false,
        "tsConfig": {
          "lib": [
            "es5",
            "es2015",
            "dom",
            "esnext.asynciterable",
            "es2017.object"
          ],
          "allowJs": true
        }
      }
    },
    "transform": {
      "^.+\\.(js|jsx|ts|tsx)$": "ts-jest"
    },
    "testRegex": "(/__tests__/.*|\\.(test|spec))\\.(tsx?|jsx?)$",
    "moduleFileExtensions": [
      "ts",
      "tsx",
      "js",
      "json",
      "jsx"
    ],
    "setupFiles": [
      "./__mocks__/SessionStorage.js",
      "./__mocks__/LocalStorage.js"
    ],
    "testEnvironment": "jsdom",
    "testURL": "http://localhost/",
    "coverageThreshold": {
      "global": {
        "branches": 0,
        "functions": 0,
        "lines": 0,
        "statements": 0
      }
    },
    "coveragePathIgnorePatterns": [
      "/node_modules/",
      "dist",
      "lib",
      "lib-esm"
    ]
  }
}<|MERGE_RESOLUTION|>--- conflicted
+++ resolved
@@ -1,10 +1,6 @@
 {
   "name": "@aws-amplify/cache",
-<<<<<<< HEAD
-  "version": "4.0.63",
-=======
   "version": "5.0.0",
->>>>>>> 80da5f14
   "description": "Cache category of aws-amplify",
   "main": "./lib/index.js",
   "module": "./lib-esm/index.js",
@@ -46,12 +42,8 @@
   "homepage": "https://aws-amplify.github.io/",
   "files": ["lib", "lib-esm", "src"],
   "dependencies": {
-<<<<<<< HEAD
-    "@aws-amplify/core": "4.7.12"
-=======
     "@aws-amplify/core": "5.0.0",
     "tslib": "^1.8.0"
->>>>>>> 80da5f14
   },
   "jest": {
     "globals": {
