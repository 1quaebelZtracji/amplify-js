/*
 * Copyright 2017-2019 Amazon.com, Inc. or its affiliates. All Rights Reserved.
 *
 * Licensed under the Apache License, Version 2.0 (the "License"). You may not use this file except in compliance with
 * the License. A copy of the License is located at
 *
 *     http://aws.amazon.com/apache2.0/
 *
 * or in the "license" file accompanying this file. This file is distributed on an "AS IS" BASIS, WITHOUT WARRANTIES OR
 * CONDITIONS OF ANY KIND, either express or implied. See the License for the specific language governing permissions
 * and limitations under the License.
 */
import {
	ConsoleLogger as Logger,
	Hub,
	Credentials,
	Parser,
	getAmplifyUserAgent,
	ICredentials,
} from '@aws-amplify/core';
import {
	S3Client,
	GetObjectCommand,
	DeleteObjectCommand,
	ListObjectsCommand,
	GetObjectCommandOutput,
	DeleteObjectCommandInput,
	CopyObjectCommandInput,
	CopyObjectCommand,
	PutObjectCommandInput,
	GetObjectCommandInput,
} from '@aws-sdk/client-s3';
import { formatUrl } from '@aws-sdk/util-format-url';
import { createRequest } from '@aws-sdk/util-create-request';
import { S3RequestPresigner } from '@aws-sdk/s3-request-presigner';
import { AxiosHttpHandler, SEND_DOWNLOAD_PROGRESS_EVENT, SEND_UPLOAD_PROGRESS_EVENT } from './axios-http-handler';
import {
	StorageOptions,
	StorageProvider,
	S3ProviderGetConfig,
	S3ProviderGetOuput,
	S3ProviderPutConfig,
	S3ProviderRemoveConfig,
	S3ProviderListOutput,
	S3ProviderListConfig,
	S3ProviderPutOutput,
	S3ProviderCopyConfig,
	S3ProviderCopyOutput,
	S3CopySource,
	S3CopyDestination,
<<<<<<< HEAD
	S3PutResult,
	PutObjectConfig,
	PutResult,
=======
	StorageLevel,
	CustomPrefix,
	S3ProviderRemoveOutput,
>>>>>>> b881933d
} from '../types';
import { StorageErrorStrings } from '../common/StorageErrorStrings';
import { AWSS3ProviderManagedUpload } from './AWSS3ProviderManagedUpload';
import { AWSS3UploadManager } from './AWSS3UploadManager';
import { AWSS3UploadTask } from './AWSS3UploadTask';
import * as events from 'events';
import { CancelTokenSource } from 'axios';

const logger = new Logger('AWSS3Provider');

const AMPLIFY_SYMBOL = (typeof Symbol !== 'undefined' && typeof Symbol.for === 'function'
	? Symbol.for('amplify_default')
	: '@@amplify_default') as Symbol;
const SET_CONTENT_LENGTH_HEADER = 'contentLengthMiddleware';
const DEFAULT_STORAGE_LEVEL = 'public';
const DEFAULT_PRESIGN_EXPIRATION = 900;

const dispatchStorageEvent = (track: boolean, event: string, attrs: any, metrics: any, message: string): void => {
	if (track) {
		const data = { attrs };
		if (metrics) {
			data['metrics'] = metrics;
		}
		Hub.dispatch(
			'storage',
			{
				event,
				data,
				message,
			},
			'Storage',
			AMPLIFY_SYMBOL
		);
	}
};

const localTestingStorageEndpoint = 'http://localhost:20005';
/**
 * Provide storage methods to use AWS S3
 */
export class AWSS3Provider implements StorageProvider {
<<<<<<< HEAD
	static CATEGORY = 'Storage';
	static PROVIDER_NAME = 'AWSS3';
	/**
	 * @private
	 */
	private _config;
	private _uploadTaskManager: AWSS3UploadManager;
	private _emitter: events.EventEmitter;
=======
	static readonly CATEGORY = 'Storage';
	static readonly PROVIDER_NAME = 'AWSS3';
	private _config: StorageOptions;
>>>>>>> b881933d

	/**
	 * Initialize Storage with AWS configurations
	 * @param {Object} config - Configuration object for storage
	 */
	constructor(config?: StorageOptions) {
		this._config = config ? config : {};
		logger.debug('Storage Options', this._config);
	}

	/**
	 * get the category of the plugin
	 */
	public getCategory(): string {
		return AWSS3Provider.CATEGORY;
	}

	/**
	 * get provider name of the plugin
	 */
	getProviderName(): string {
		return AWSS3Provider.PROVIDER_NAME;
	}

	/**
	 * Configure Storage part with aws configuration
	 * @param {Object} config - Configuration of the Storage
	 * @return {Object} - Current configuration
	 */
	public configure(config?): object {
		logger.debug('configure Storage', config);
		if (!config) return this._config;
		const amplifyConfig = Parser.parseMobilehubConfig(config);
		this._config = Object.assign({}, this._config, amplifyConfig.Storage);
		if (!this._config.bucket) {
			logger.debug('Do not have bucket yet');
		}
		this._uploadTaskManager = new AWSS3UploadManager();
		return this._config;
	}

	private async upload(key: string, file, config?): Promise<AWSS3UploadTask> {
		const credentialsOK = await this._ensureCredentials();
		if (!credentialsOK) {
			return Promise.reject('No credentials');
		}
		if (!(file instanceof Blob)) {
			return Promise.reject('Object must be an instance of Blob');
		}
		const opt = Object.assign({}, this._config, config);
		const { bucket, track, progressCallback, completeCallback } = opt;
		const { contentType, contentDisposition, contentEncoding, cacheControl, expires, metadata, tagging, acl } = opt;
		const { serverSideEncryption, SSECustomerAlgorithm, SSECustomerKey, SSECustomerKeyMD5, SSEKMSKeyId } = opt;
		const type = contentType ? contentType : 'binary/octet-stream';

		const prefix = this._prefix(opt);
		const s3 = this._createNewS3Client(opt);
		s3.middlewareStack.remove('contentLengthMiddleware');
		const finalKey = prefix + key;
		logger.debug('put ' + key + ' to ' + finalKey);

		const params: any = {
			Bucket: bucket,
			Key: finalKey,
			Body: file,
			ContentType: type,
		};
		if (cacheControl) {
			params.CacheControl = cacheControl;
		}
		if (contentDisposition) {
			params.ContentDisposition = contentDisposition;
		}
		if (contentEncoding) {
			params.ContentEncoding = contentEncoding;
		}
		if (expires) {
			params.Expires = expires;
		}
		if (metadata) {
			params.Metadata = metadata;
		}
		if (tagging) {
			params.Tagging = tagging;
		}
		if (serverSideEncryption) {
			params.ServerSideEncryption = serverSideEncryption;
		}
		if (SSECustomerAlgorithm) {
			params.SSECustomerAlgorithm = SSECustomerAlgorithm;
		}
		if (SSECustomerKey) {
			params.SSECustomerKey = SSECustomerKey;
		}
		if (SSECustomerKeyMD5) {
			params.SSECustomerKeyMD5 = SSECustomerKeyMD5;
		}
		if (SSEKMSKeyId) {
			params.SSEKMSKeyId = SSEKMSKeyId;
		}
		const emitter = new events.EventEmitter();
		const task = await this._uploadTaskManager.addTask({
			bucket,
			key: finalKey,
			s3Client: s3,
			body: file,
			emitter,
		});
		emitter.on('uploadPartProgress', event => {
			if (progressCallback) {
				if (typeof progressCallback === 'function') {
					progressCallback(event);
				}
			}
		});
		emitter.on('uploadComplete', event => {
			if (completeCallback) {
				if (typeof completeCallback === 'function') {
					completeCallback(event);
				}
			}
		});
		return task;
	}

	/**
	 * Copy an object from a source object to a new object within the same bucket. Can optionally copy files across
	 * different level or identityId (if source object's level is 'protected').
	 *
	 * @async
	 * @param {S3CopySource} src - Key and optionally access level and identityId of the source object.
	 * @param {S3CopyDestination} dest - Key and optionally access level of the destination object.
	 * @param {S3ProviderCopyConfig} [config] - Optional configuration for s3 commands.
	 * @return {Promise<S3ProviderCopyOutput>} The key of the copied object.
	 */
	public async copy(
		src: S3CopySource,
		dest: S3CopyDestination,
		config?: S3ProviderCopyConfig
	): Promise<S3ProviderCopyOutput> {
		const credentialsOK = await this._ensureCredentials();
		if (!credentialsOK || !this._isWithCredentials(this._config)) {
			throw new Error(StorageErrorStrings.NO_CREDENTIALS);
		}
		const opt = Object.assign({}, this._config, config);
		const {
			acl,
			bucket,
			cacheControl,
			expires,
			track,
			serverSideEncryption,
			SSECustomerAlgorithm,
			SSECustomerKey,
			SSECustomerKeyMD5,
			SSEKMSKeyId,
		} = opt;
		const { level: srcLevel = DEFAULT_STORAGE_LEVEL, identityId: srcIdentityId, key: srcKey } = src;
		const { level: destLevel = DEFAULT_STORAGE_LEVEL, key: destKey } = dest;
		if (!srcKey || typeof srcKey !== 'string') {
			throw new Error(StorageErrorStrings.NO_SRC_KEY);
		}
		if (!destKey || typeof destKey !== 'string') {
			throw new Error(StorageErrorStrings.NO_DEST_KEY);
		}
		if (srcLevel !== 'protected' && srcIdentityId) {
			logger.warn(
				`You may copy files from another user if the source level is "protected", currently it's ${srcLevel}`
			);
		}
		const srcPrefix = this._prefix({
			...opt,
			level: srcLevel,
			...(srcIdentityId && { identityId: srcIdentityId }),
		});
		const destPrefix = this._prefix({ ...opt, level: destLevel });
		const finalSrcKey = `${bucket}/${srcPrefix}${srcKey}`;
		const finalDestKey = `${destPrefix}${destKey}`;
		logger.debug(`copying ${finalSrcKey} to ${finalDestKey}`);

		const params: CopyObjectCommandInput = {
			Bucket: bucket,
			CopySource: finalSrcKey,
			Key: finalDestKey,
			// Copies over metadata like contentType as well
			MetadataDirective: 'COPY',
		};

		if (cacheControl) params.CacheControl = cacheControl;
		if (expires) params.Expires = expires;
		if (serverSideEncryption) {
			params.ServerSideEncryption = serverSideEncryption;
		}
		if (SSECustomerAlgorithm) {
			params.SSECustomerAlgorithm = SSECustomerAlgorithm;
		}
		if (SSECustomerKey) {
			params.SSECustomerKey = SSECustomerKey;
		}
		if (SSECustomerKeyMD5) {
			params.SSECustomerKeyMD5 = SSECustomerKeyMD5;
		}
		if (SSEKMSKeyId) {
			params.SSEKMSKeyId = SSEKMSKeyId;
		}
		if (acl) params.ACL = acl;

		const s3 = this._createNewS3Client(opt);
		s3.middlewareStack.remove(SET_CONTENT_LENGTH_HEADER);
		try {
			await s3.send(new CopyObjectCommand(params));
			dispatchStorageEvent(
				track,
				'copy',
				{
					method: 'copy',
					result: 'success',
				},
				null,
				`Copy success from ${srcKey} to ${destKey}`
			);
			return {
				key: destKey,
			};
		} catch (error) {
			dispatchStorageEvent(
				track,
				'copy',
				{
					method: 'copy',
					result: 'failed',
				},
				null,
				`Copy failed from ${srcKey} to ${destKey}`
			);
			throw error;
		}
	}

	/**
	 * Get a presigned URL of the file or the object data when download:true
	 *
	 * @param {string} key - key of the object
	 * @param {S3ProviderGetConfig} [config] - Optional configuration for the underlying S3 command
	 * @return {Promise<string | GetObjectCommandOutput>} - A promise resolves to Amazon S3 presigned URL or the
	 * GetObjectCommandOutput if download is set to true on success
	 */
	public async get<T extends S3ProviderGetConfig & StorageOptions>(
		key: string,
		config?: T
	): Promise<S3ProviderGetOuput<T>>;
	public async get(
		key: string,
		config?: S3ProviderGetConfig & StorageOptions
	): Promise<string | GetObjectCommandOutput> {
		const credentialsOK = await this._ensureCredentials();
		if (!credentialsOK || !this._isWithCredentials(this._config)) {
			throw new Error(StorageErrorStrings.NO_CREDENTIALS);
		}
		const opt = Object.assign({}, this._config, config);
		const {
			bucket,
			download,
			cacheControl,
			contentDisposition,
			contentEncoding,
			contentLanguage,
			contentType,
			expires,
			track,
<<<<<<< HEAD
			SSECustomerAlgorithm,
			SSECustomerKey,
			SSECustomerKeyMD5,
=======
			progressCallback,
>>>>>>> b881933d
		} = opt;
		const prefix = this._prefix(opt);
		const final_key = prefix + key;
		const emitter = new events.EventEmitter();
		const s3 = this._createNewS3Client(opt, emitter);
		logger.debug('get ' + key + ' from ' + final_key);

		const params: GetObjectCommandInput = {
			Bucket: bucket,
			Key: final_key,
		};

		// See: https://docs.aws.amazon.com/AWSJavaScriptSDK/latest/AWS/S3.html#getObject-property
		if (cacheControl) params.ResponseCacheControl = cacheControl;
		if (contentDisposition) params.ResponseContentDisposition = contentDisposition;
		if (contentEncoding) params.ResponseContentEncoding = contentEncoding;
		if (contentLanguage) params.ResponseContentLanguage = contentLanguage;
		if (contentType) params.ResponseContentType = contentType;
		if (SSECustomerAlgorithm) {
			params.SSECustomerAlgorithm = SSECustomerAlgorithm;
		}
		if (SSECustomerKey) {
			params.SSECustomerKey = SSECustomerKey;
		}
		if (SSECustomerKeyMD5) {
			params.SSECustomerKeyMD5 = SSECustomerKeyMD5;
		}

		if (download === true) {
			const getObjectCommand = new GetObjectCommand(params);
			try {
				if (progressCallback) {
					if (typeof progressCallback === 'function') {
						emitter.on(SEND_DOWNLOAD_PROGRESS_EVENT, progress => {
							progressCallback(progress);
						});
					} else {
						logger.warn('progressCallback should be a function, not a ' + typeof progressCallback);
					}
				}
				const response = await s3.send(getObjectCommand);
				emitter.removeAllListeners(SEND_DOWNLOAD_PROGRESS_EVENT);
				dispatchStorageEvent(
					track,
					'download',
					{ method: 'get', result: 'success' },
					{
						fileSize: Number(response.Body['size'] || response.Body['length']),
					},
					`Download success for ${key}`
				);
				return response;
			} catch (error) {
				dispatchStorageEvent(
					track,
					'download',
					{
						method: 'get',
						result: 'failed',
					},
					null,
					`Download failed with ${error.message}`
				);
				throw error;
			}
		}

		try {
			const signer = new S3RequestPresigner({ ...s3.config });
			const request = await createRequest(s3, new GetObjectCommand(params));
			// Default is 15 mins as defined in V2 AWS SDK
			const url = formatUrl(await signer.presign(request, { expiresIn: expires || DEFAULT_PRESIGN_EXPIRATION }));
			dispatchStorageEvent(track, 'getSignedUrl', { method: 'get', result: 'success' }, null, `Signed URL: ${url}`);
			return url;
		} catch (error) {
			logger.warn('get signed url error', error);
			dispatchStorageEvent(
				track,
				'getSignedUrl',
				{ method: 'get', result: 'failed' },
				null,
				`Could not get a signed URL for ${key}`
			);
			throw error;
		}
	}

	/**
	 * Put a file in S3 bucket specified to configure method
	 * @param {string} key - key of the object
	 * @param {PutObjectCommandInput["Body"]} object - File to be put in Amazon S3 bucket
	 * @param {S3ProviderPutConfig} [config] - Optional configuration for the underlying S3 command
	 * @return {Promise<S3ProviderPutOutput>} - promise resolves to an object with the new object's key on success
	 */
<<<<<<< HEAD
	public async put<T extends PutObjectConfig>(key: string, object, config?: T): Promise<S3PutResult<T>>;
	public async put(key: string, object, config?): Promise<PutResult | AWSS3UploadTask> {
=======
	public async put(
		key: string,
		object: PutObjectCommandInput['Body'],
		config?: S3ProviderPutConfig
	): Promise<S3ProviderPutOutput> {
>>>>>>> b881933d
		const credentialsOK = await this._ensureCredentials();
		if (!credentialsOK || !this._isWithCredentials(this._config)) {
			throw new Error(StorageErrorStrings.NO_CREDENTIALS);
		}
		const opt = Object.assign({}, this._config, config);
		const { bucket, track, progressCallback, resumeable } = opt;
		const { contentType, contentDisposition, contentEncoding, cacheControl, expires, metadata, tagging, acl } = opt;
		const { serverSideEncryption, SSECustomerAlgorithm, SSECustomerKey, SSECustomerKeyMD5, SSEKMSKeyId } = opt;
		const type = contentType ? contentType : 'binary/octet-stream';

		if (resumeable) {
			return this.upload(key, object, config);
		}

		const prefix = this._prefix(opt);
		const final_key = prefix + key;
		logger.debug('put ' + key + ' to ' + final_key);

		const params: PutObjectCommandInput = {
			Bucket: bucket,
			Key: final_key,
			Body: object,
			ContentType: type,
		};
		if (cacheControl) {
			params.CacheControl = cacheControl;
		}
		if (contentDisposition) {
			params.ContentDisposition = contentDisposition;
		}
		if (contentEncoding) {
			params.ContentEncoding = contentEncoding;
		}
		if (expires) {
			params.Expires = expires;
		}
		if (metadata) {
			params.Metadata = metadata;
		}
		if (tagging) {
			params.Tagging = tagging;
		}
		if (serverSideEncryption) {
			params.ServerSideEncryption = serverSideEncryption;
		}
		if (SSECustomerAlgorithm) {
			params.SSECustomerAlgorithm = SSECustomerAlgorithm;
		}
		if (SSECustomerKey) {
			params.SSECustomerKey = SSECustomerKey;
		}
		if (SSECustomerKeyMD5) {
			params.SSECustomerKeyMD5 = SSECustomerKeyMD5;
		}
		if (SSEKMSKeyId) {
			params.SSEKMSKeyId = SSEKMSKeyId;
		}

		const emitter = new events.EventEmitter();
		const uploader = new AWSS3ProviderManagedUpload(params, opt, emitter);

		if (acl) {
			params.ACL = acl;
		}

		try {
			if (progressCallback) {
				if (typeof progressCallback === 'function') {
					emitter.on(SEND_UPLOAD_PROGRESS_EVENT, progress => {
						progressCallback(progress);
					});
				} else {
					logger.warn('progressCallback should be a function, not a ' + typeof progressCallback);
				}
			}

			const response = await uploader.upload();

			logger.debug('upload result', response);
			dispatchStorageEvent(track, 'upload', { method: 'put', result: 'success' }, null, `Upload success for ${key}`);
			return {
				key,
			};
		} catch (error) {
			logger.warn('error uploading', error);
			dispatchStorageEvent(track, 'upload', { method: 'put', result: 'failed' }, null, `Error uploading ${key}`);
			throw error;
		}
	}

	/**
	 * Remove the object for specified key
	 * @param {string} key - key of the object
	 * @param {S3ProviderRemoveConfig} [config] - Optional configuration for the underlying S3 command
	 * @return {Promise<S3ProviderRemoveOutput>} - Promise resolves upon successful removal of the object
	 */
	public async remove(key: string, config?: S3ProviderRemoveConfig): Promise<S3ProviderRemoveOutput> {
		const credentialsOK = await this._ensureCredentials();
		if (!credentialsOK || !this._isWithCredentials(this._config)) {
			throw new Error(StorageErrorStrings.NO_CREDENTIALS);
		}
		const opt = Object.assign({}, this._config, config);
		const { bucket, track } = opt;

		const prefix = this._prefix(opt);
		const final_key = prefix + key;
		const s3 = this._createNewS3Client(opt);
		logger.debug('remove ' + key + ' from ' + final_key);

		const params: DeleteObjectCommandInput = {
			Bucket: bucket,
			Key: final_key,
		};

		const deleteObjectCommand = new DeleteObjectCommand(params);

		try {
			const response = await s3.send(deleteObjectCommand);
			dispatchStorageEvent(
				track,
				'delete',
				{ method: 'remove', result: 'success' },
				null,
				`Deleted ${key} successfully`
			);
			return response;
		} catch (error) {
			dispatchStorageEvent(
				track,
				'delete',
				{ method: 'remove', result: 'failed' },
				null,
				`Deletion of ${key} failed with ${error}`
			);
			throw error;
		}
	}

	/**
	 * List bucket objects relative to the level and prefix specified
	 * @param {string} path - the path that contains objects
	 * @param {S3ProviderListConfig} [config] - Optional configuration for the underlying S3 command
	 * @return {Promise<S3ProviderListOutput>} - Promise resolves to list of keys, eTags, lastModified and file size for
	 * all objects in path
	 */
	public async list(path: string, config?: S3ProviderListConfig): Promise<S3ProviderListOutput> {
		const credentialsOK = await this._ensureCredentials();
		if (!credentialsOK || !this._isWithCredentials(this._config)) {
			throw new Error(StorageErrorStrings.NO_CREDENTIALS);
		}
		const opt = Object.assign({}, this._config, config);
		const { bucket, track, maxKeys } = opt;

		const prefix = this._prefix(opt);
		const final_path = prefix + path;
		const s3 = this._createNewS3Client(opt);
		logger.debug('list ' + path + ' from ' + final_path);

		const params = {
			Bucket: bucket,
			Prefix: final_path,
			MaxKeys: maxKeys,
		};

		const listObjectsCommand = new ListObjectsCommand(params);

		try {
			const response = await s3.send(listObjectsCommand);
			let list: S3ProviderListOutput = [];
			if (response && response.Contents) {
				list = response.Contents.map(item => {
					return {
						key: item.Key.substr(prefix.length),
						eTag: item.ETag,
						lastModified: item.LastModified,
						size: item.Size,
					};
				});
			}
			dispatchStorageEvent(
				track,
				'list',
				{ method: 'list', result: 'success' },
				null,
				`${list.length} items returned from list operation`
			);
			logger.debug('list', list);
			return list;
		} catch (error) {
			logger.warn('list error', error);
			dispatchStorageEvent(
				track,
				'list',
				{ method: 'list', result: 'failed' },
				null,
				`Listing items failed: ${error.message}`
			);
			throw error;
		}
	}

	private async _ensureCredentials(): Promise<boolean> {
		try {
			const credentials = await Credentials.get();
			if (!credentials) return false;
			const cred = Credentials.shear(credentials);
			logger.debug('set credentials for storage', cred);
			this._config.credentials = cred;

			return true;
		} catch (error) {
			logger.warn('ensure credentials error', error);
			return false;
		}
	}

	private _isWithCredentials(config: StorageOptions): config is StorageOptions & { credentials: ICredentials } {
		return typeof config === 'object' && config.hasOwnProperty('credentials');
	}

	private _prefix(config: {
		credentials: ICredentials;
		level?: StorageLevel;
		customPrefix?: CustomPrefix;
		identityId?: string;
	}): string {
		const { credentials, level } = config;

		const customPrefix = config.customPrefix || {};
		const identityId = config.identityId || credentials.identityId;
		const privatePath = (customPrefix.private !== undefined ? customPrefix.private : 'private/') + identityId + '/';
		const protectedPath =
			(customPrefix.protected !== undefined ? customPrefix.protected : 'protected/') + identityId + '/';
		const publicPath = customPrefix.public !== undefined ? customPrefix.public : 'public/';

		switch (level) {
			case 'private':
				return privatePath;
			case 'protected':
				return protectedPath;
			default:
				return publicPath;
		}
	}

	/**
	 * Creates an S3 client with new V3 aws sdk
	 */
	private _createNewS3Client(
		config: {
			credentials: ICredentials;
			region?: string;
			cancelTokenSource?: CancelTokenSource;
			dangerouslyConnectToHttpEndpointForTesting?: boolean;
		},
		emitter?: events.EventEmitter
	): S3Client {
		const { region, credentials, cancelTokenSource, dangerouslyConnectToHttpEndpointForTesting } = config;
		let localTestingConfig = {};

		if (dangerouslyConnectToHttpEndpointForTesting) {
			localTestingConfig = {
				endpoint: localTestingStorageEndpoint,
				tls: false,
				bucketEndpoint: false,
				forcePathStyle: true,
			};
		}

		const s3client = new S3Client({
			region,
			credentials,
			customUserAgent: getAmplifyUserAgent(),
			...localTestingConfig,
			requestHandler: new AxiosHttpHandler({}, emitter, cancelTokenSource),
		});
		return s3client;
	}
}

/**
 * @deprecated use named import
 */
export default AWSS3Provider;<|MERGE_RESOLUTION|>--- conflicted
+++ resolved
@@ -45,18 +45,12 @@
 	S3ProviderListConfig,
 	S3ProviderPutOutput,
 	S3ProviderCopyConfig,
-	S3ProviderCopyOutput,
+	// S3ProviderCopyOutput,
 	S3CopySource,
 	S3CopyDestination,
-<<<<<<< HEAD
-	S3PutResult,
-	PutObjectConfig,
-	PutResult,
-=======
 	StorageLevel,
 	CustomPrefix,
 	S3ProviderRemoveOutput,
->>>>>>> b881933d
 } from '../types';
 import { StorageErrorStrings } from '../common/StorageErrorStrings';
 import { AWSS3ProviderManagedUpload } from './AWSS3ProviderManagedUpload';
@@ -98,20 +92,11 @@
  * Provide storage methods to use AWS S3
  */
 export class AWSS3Provider implements StorageProvider {
-<<<<<<< HEAD
-	static CATEGORY = 'Storage';
-	static PROVIDER_NAME = 'AWSS3';
-	/**
-	 * @private
-	 */
-	private _config;
 	private _uploadTaskManager: AWSS3UploadManager;
 	private _emitter: events.EventEmitter;
-=======
 	static readonly CATEGORY = 'Storage';
 	static readonly PROVIDER_NAME = 'AWSS3';
 	private _config: StorageOptions;
->>>>>>> b881933d
 
 	/**
 	 * Initialize Storage with AWS configurations
@@ -382,13 +367,7 @@
 			contentType,
 			expires,
 			track,
-<<<<<<< HEAD
-			SSECustomerAlgorithm,
-			SSECustomerKey,
-			SSECustomerKeyMD5,
-=======
 			progressCallback,
->>>>>>> b881933d
 		} = opt;
 		const prefix = this._prefix(opt);
 		const final_key = prefix + key;
@@ -407,15 +386,6 @@
 		if (contentEncoding) params.ResponseContentEncoding = contentEncoding;
 		if (contentLanguage) params.ResponseContentLanguage = contentLanguage;
 		if (contentType) params.ResponseContentType = contentType;
-		if (SSECustomerAlgorithm) {
-			params.SSECustomerAlgorithm = SSECustomerAlgorithm;
-		}
-		if (SSECustomerKey) {
-			params.SSECustomerKey = SSECustomerKey;
-		}
-		if (SSECustomerKeyMD5) {
-			params.SSECustomerKeyMD5 = SSECustomerKeyMD5;
-		}
 
 		if (download === true) {
 			const getObjectCommand = new GetObjectCommand(params);
@@ -483,16 +453,11 @@
 	 * @param {S3ProviderPutConfig} [config] - Optional configuration for the underlying S3 command
 	 * @return {Promise<S3ProviderPutOutput>} - promise resolves to an object with the new object's key on success
 	 */
-<<<<<<< HEAD
-	public async put<T extends PutObjectConfig>(key: string, object, config?: T): Promise<S3PutResult<T>>;
-	public async put(key: string, object, config?): Promise<PutResult | AWSS3UploadTask> {
-=======
 	public async put(
 		key: string,
 		object: PutObjectCommandInput['Body'],
 		config?: S3ProviderPutConfig
 	): Promise<S3ProviderPutOutput> {
->>>>>>> b881933d
 		const credentialsOK = await this._ensureCredentials();
 		if (!credentialsOK || !this._isWithCredentials(this._config)) {
 			throw new Error(StorageErrorStrings.NO_CREDENTIALS);
