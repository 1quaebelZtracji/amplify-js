{
  "name": "@aws-amplify/storage",
<<<<<<< HEAD
  "version": "1.0.11",
=======
  "version": "1.0.12-unstable.0",
>>>>>>> ddb0ee83
  "description": "Storage category of aws-amplify",
  "main": "./lib/index.js",
  "module": "./lib/index.js",
  "typings": "./lib/index.d.ts",
  "publishConfig": {
    "access": "public"
  },
  "scripts": {
    "test": "tslint 'src/**/*.ts' && jest --coverage",
    "build-with-test": "npm run clean && npm test && tsc && webpack",
    "build": "npm run clean && tsc && webpack",
    "clean": "rimraf lib lib-esm dist",
    "format": "tsfmt --useTsfmt tsfmt.json -r src/**/*.ts",
    "lint": "tslint 'src/**/*.ts'"
  },
  "repository": {
    "type": "git",
    "url": "git+https://github.com/aws/aws-amplify.git"
  },
  "author": "Amazon Web Services",
  "license": "Apache-2.0",
  "bugs": {
    "url": "https://github.com/aws/aws-amplify/issues"
  },
  "homepage": "https://github.com/aws/aws-amplify#readme",
  "devDependencies": {
    "@types/jest": "^20.0.8",
    "@types/node": "^8.10.15",
    "awesome-typescript-loader": "^3.2.2",
    "babel-loader": "^7.1.2",
    "babel-preset-es2015": "^6.24.1",
    "babel-preset-react": "^6.24.1",
    "babel-preset-stage-2": "^6.24.1",
    "compression-webpack-plugin": "^1.1.3",
    "find": "^0.2.7",
    "jest": "^22.4.3",
    "json-loader": "^0.5.7",
    "prepend-file": "^1.3.1",
    "prettier": "^1.7.4",
    "rimraf": "^2.6.2",
    "source-map-loader": "^0.2.1",
    "ts-jest": "^22.0.0",
    "tslint": "^5.7.0",
    "tslint-config-airbnb": "^5.8.0",
    "typescript-formatter": "^6.0.0",
    "uglifyjs-webpack-plugin": "^0.4.6",
    "webpack": "^3.5.5"
  },
  "dependencies": {
<<<<<<< HEAD
    "@aws-amplify/core": "^1.0.11",
=======
    "@aws-amplify/core": "^1.0.12-unstable.0",
>>>>>>> ddb0ee83
    "aws-sdk": "^2.312.0"
  },
  "jest": {
    "transform": {
      "^.+\\.(js|jsx|ts|tsx)$": "<rootDir>../../node_modules/ts-jest/preprocessor.js"
    },
    "testRegex": "(/__tests__/.*|\\.(test|spec))\\.(tsx?|jsx?)$",
    "moduleFileExtensions": [
      "ts",
      "tsx",
      "js",
      "json",
      "jsx"
    ],
    "testEnvironment": "jsdom",
    "testURL": "http://localhost/",
    "mapCoverage": true,
    "coverageThreshold": {
      "global": {
        "branches": 0,
        "functions": 0,
        "lines": 0,
        "statements": 0
      }
    },
    "coveragePathIgnorePatterns": [
      "/node_modules/"
    ]
  }
}<|MERGE_RESOLUTION|>--- conflicted
+++ resolved
@@ -1,10 +1,6 @@
 {
   "name": "@aws-amplify/storage",
-<<<<<<< HEAD
-  "version": "1.0.11",
-=======
   "version": "1.0.12-unstable.0",
->>>>>>> ddb0ee83
   "description": "Storage category of aws-amplify",
   "main": "./lib/index.js",
   "module": "./lib/index.js",
@@ -54,11 +50,7 @@
     "webpack": "^3.5.5"
   },
   "dependencies": {
-<<<<<<< HEAD
-    "@aws-amplify/core": "^1.0.11",
-=======
     "@aws-amplify/core": "^1.0.12-unstable.0",
->>>>>>> ddb0ee83
     "aws-sdk": "^2.312.0"
   },
   "jest": {
