// tslint:disable
/*
 * Copyright 2017-2018 Amazon.com, Inc. or its affiliates. All Rights Reserved.
 *
 * Licensed under the Apache License, Version 2.0 (the "License"). You may not use this file except in compliance with
 * the License. A copy of the License is located at
 *
 *     http://aws.amazon.com/apache2.0/
 *
 * or in the "license" file accompanying this file. This file is distributed on an "AS IS" BASIS, WITHOUT WARRANTIES OR
 * CONDITIONS OF ANY KIND, either express or implied. See the License for the specific language governing permissions
 * and limitations under the License.
 */
// tslint:enable

import { Component, Input, OnInit, Inject } from '@angular/core';
import { AmplifyService } from '../../../providers/amplify.service';
import { AuthState } from '../../../providers/auth.state';
import { includes } from '../common';

const template = `
<div class="amplify-container" *ngIf="_show">
  <div class="amplify-form-container">
    <div class="amplify-form-body">
      <div class="amplify-form-header">
        {{ this.amplifyService.i18n().get('Sign in to your account') }}
      </div>
      <div class="amplify-amplify-form-row amplify-signin-username">
        <label class="amplify-input-label" for="amplifyUsername">
          {{ this.amplifyService.i18n().get('Username *') }}
        </label>
        <input
          #amplifyUsername
          (keyup)="setUsername($event.target.value)"
          class="amplify-form-input"
          type="text"
          required
          placeholder="{{ this.amplifyService.i18n().get('Username') }}"
          [value]="username"
        />
      </div>
      <div class="amplify-form-row amplify-signin-password">
        <label class="amplify-input-label" for="password">
          {{ this.amplifyService.i18n().get('Password *') }}
        </label>
        <input #password
          (keyup)="setPassword(password.value)"
          (keyup.enter)="onSignIn()"
          class="amplify-form-input"
          type="password"
          required
          placeholder="{{ this.amplifyService.i18n().get('Enter your password') }}"
        />
<<<<<<< HEAD
        <span class="amplify-form-action">{{ this.amplifyService.i18n().get('Forgot Password?') }}
=======
        <span class="amplify-form-action" *ngIf="!shouldHide('SignUp')">Forgot Password?
>>>>>>> 90760f9f
        <a class="amplify-form-link"
            (click)="onForgotPassword()"
          >{{ this.amplifyService.i18n().get('Reset your password') }}</a></span>
      </div>
      <div class="amplify-form-actions">
        <div class="amplify-form-cell-right">
          <button class="amplify-form-button"
            (click)="onSignIn()"
          >{{ this.amplifyService.i18n().get('Sign In') }}</button>
        </div>
<<<<<<< HEAD
        <div class="amplify-form-cell-left">
          <div class="amplify-form-signup">
            {{ this.amplifyService.i18n().get('No account?') }}
            <a class="amplify-form-link" (click)="onSignUp()">
              {{ this.amplifyService.i18n().get('Create account') }}
            </a>
          </div>
=======

        <div class="amplify-form-cell-left" *ngIf="!shouldHide('SignUp')">
          <div class="amplify-form-signup">No account? <a class="amplify-form-link" (click)="onSignUp()">Create account</a></div>
>>>>>>> 90760f9f
        </div>
      </div>
    </div>
  </div>
  <div class="amplify-alert" *ngIf="errorMessage">
    <div class="amplify-alert-body">
      <span class="amplify-alert-icon">&#9888;</span>
      <div class="amplify-alert-message">{{ this.amplifyService.i18n().get(errorMessage) }}</div>
      <a class="amplify-alert-close" (click)="onAlertClose()">&times;</a>
    </div>
  </div>
</div>
`;

@Component({
  selector: 'amplify-auth-sign-in-core',
  template
})
export class SignInComponentCore implements OnInit {
  _authState: AuthState;
  _show: boolean;
  username: string;
  password: string;
  errorMessage: string;
<<<<<<< HEAD
  protected logger: any;
=======
  amplifyService: AmplifyService;
  @Input() hide: string[] = [];
>>>>>>> 90760f9f

  constructor(@Inject(AmplifyService) protected amplifyService: AmplifyService) {
    this.logger = this.amplifyService.logger('SignInComponent');
  }

  @Input()
  set data(data: any) {
    this._authState = data.authState;
    this._show = includes(['signIn', 'signedOut', 'signedUp'], data.authState.state);
    this.username = data.authState.user? data.authState.user.username || '' : '';
    this.hide = data.hide ? data.hide : this.hide;
  }

  shouldHide(comp) {
    return this.hide.filter(item => item === comp)
            .length > 0;
  }

  @Input()
  set authState(authState: AuthState) {
    this._authState = authState;
    this._show = includes(['signIn', 'signedOut', 'signedUp'], authState.state);
    this.username = authState.user? authState.user.username || '' : '';
  }

  ngOnInit() {
    if (!this.amplifyService.auth()){
      throw new Error('Auth module not registered on AmplifyService provider');
    }
  }

  setUsername(username: string) {
    this.username = username;
  }

  setPassword(password: string) {
    this.password = password;
  }

  onSignIn() {
    this.amplifyService.auth().signIn(this.username, this.password)
      .then(user => {
        if (user['challengeName'] === 'SMS_MFA' || user['challengeName'] === 'SOFTWARE_TOKEN_MFA') {
          this.amplifyService.setAuthState({ state: 'confirmSignIn', user });
        } else if (user['challengeName'] === 'NEW_PASSWORD_REQUIRED') {
          this.amplifyService.setAuthState({ state: 'requireNewPassword', user });
        } else {
          this.amplifyService.setAuthState({ state: 'signedIn', user });
        }
      })
      .catch((err) => {
        this._setError(err);
      });
  }

  onAlertClose() {
    this._setError(null);
  }

  onForgotPassword() {
    this.onAlertClose();
    const user = this.username ? { username: this.username } : null;
    this.amplifyService.setAuthState({ state: 'forgotPassword', user });
  }

  onSignUp() {
    this.onAlertClose();
    const user = this.username? { username: this.username } : null;
    this.amplifyService.setAuthState({ state: 'signUp', user });
  }

  _setError(err) {
    if (!err) {
      this.errorMessage = null;
      return;
    }
    this.errorMessage = err.message || err;
    this.logger.error(this.errorMessage);
  }
}<|MERGE_RESOLUTION|>--- conflicted
+++ resolved
@@ -51,11 +51,7 @@
           required
           placeholder="{{ this.amplifyService.i18n().get('Enter your password') }}"
         />
-<<<<<<< HEAD
-        <span class="amplify-form-action">{{ this.amplifyService.i18n().get('Forgot Password?') }}
-=======
-        <span class="amplify-form-action" *ngIf="!shouldHide('SignUp')">Forgot Password?
->>>>>>> 90760f9f
+        <span class="amplify-form-action" *ngIf="!shouldHide('ForgotPassword')">{{ this.amplifyService.i18n().get('Forgot Password?') }}
         <a class="amplify-form-link"
             (click)="onForgotPassword()"
           >{{ this.amplifyService.i18n().get('Reset your password') }}</a></span>
@@ -66,19 +62,13 @@
             (click)="onSignIn()"
           >{{ this.amplifyService.i18n().get('Sign In') }}</button>
         </div>
-<<<<<<< HEAD
-        <div class="amplify-form-cell-left">
+        <div class="amplify-form-cell-left" *ngIf="!shouldHide('SignUp')">
           <div class="amplify-form-signup">
             {{ this.amplifyService.i18n().get('No account?') }}
             <a class="amplify-form-link" (click)="onSignUp()">
               {{ this.amplifyService.i18n().get('Create account') }}
             </a>
           </div>
-=======
-
-        <div class="amplify-form-cell-left" *ngIf="!shouldHide('SignUp')">
-          <div class="amplify-form-signup">No account? <a class="amplify-form-link" (click)="onSignUp()">Create account</a></div>
->>>>>>> 90760f9f
         </div>
       </div>
     </div>
@@ -103,12 +93,7 @@
   username: string;
   password: string;
   errorMessage: string;
-<<<<<<< HEAD
   protected logger: any;
-=======
-  amplifyService: AmplifyService;
-  @Input() hide: string[] = [];
->>>>>>> 90760f9f
 
   constructor(@Inject(AmplifyService) protected amplifyService: AmplifyService) {
     this.logger = this.amplifyService.logger('SignInComponent');
@@ -122,10 +107,7 @@
     this.hide = data.hide ? data.hide : this.hide;
   }
 
-  shouldHide(comp) {
-    return this.hide.filter(item => item === comp)
-            .length > 0;
-  }
+  @Input() hide: string[] = [];
 
   @Input()
   set authState(authState: AuthState) {
@@ -138,6 +120,11 @@
     if (!this.amplifyService.auth()){
       throw new Error('Auth module not registered on AmplifyService provider');
     }
+  }
+
+  shouldHide(comp) {
+    return this.hide.filter(item => item === comp)
+      .length > 0;
   }
 
   setUsername(username: string) {
