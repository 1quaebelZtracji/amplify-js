--- conflicted
+++ resolved
@@ -40,11 +40,8 @@
   @Input() framework: string;
   @Input() authState: AuthState;
   @Input() signUpConfig: any;
-<<<<<<< HEAD
   @Input() usernameAttributes: string = 'username';
-=======
   @Input() hide: string[] = [];
->>>>>>> af03407d
   @ViewChild(DynamicComponentDirective) componentHost: DynamicComponentDirective;
 
   constructor(private componentFactoryResolver: ComponentFactoryResolver) { }
@@ -61,20 +58,14 @@
     new ComponentMount(SignUpComponentIonic, {
       authState: this.authState,
       signUpConfig: this.signUpConfig,
-<<<<<<< HEAD
-      usernameAttributes: this.usernameAttributes
-=======
+      usernameAttributes: this.usernameAttributes,
       hide: this.hide, 
->>>>>>> af03407d
     }) :
     new ComponentMount(SignUpComponentCore, {
       authState: this.authState,
       signUpConfig: this.signUpConfig,
-<<<<<<< HEAD
-      usernameAttributes: this.usernameAttributes
-=======
+      usernameAttributes: this.usernameAttributes,
       hide: this.hide, 
->>>>>>> af03407d
     });
 
     const componentFactory = this.componentFactoryResolver
