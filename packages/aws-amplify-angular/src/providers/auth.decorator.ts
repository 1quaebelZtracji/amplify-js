import { Subject } from 'rxjs/Subject';
import Amplify, { Logger, Hub } from '@aws-amplify/core';
import { AuthState } from './auth.state';
import * as _ from 'lodash';

const logger = new Logger('AuthDecorator');

function check(authState: Subject<AuthState>, Auth) {
  // check for current authenticated user to init authState
  Auth.currentAuthenticatedUser()
    .then(user => {
      logger.debug('has authenticated user', user);
      authState.next({ state: 'signedIn', user });
    })
    .catch(err => {
      logger.debug('no authenticated user', err);
      authState.next({ state: 'signedOut', user: null });
    });
}

function listen(authState: Subject<AuthState>) {
  const config = Amplify.configure(null);
  if (_.has(config, 'Auth.oauth')) {
    Hub.listen('auth', {
      onHubCapsule: capsule => {
        const { channel, payload } = capsule;
        if (channel === 'auth') {
          const { username } = payload.data;
          logger.debug('authentication oauth event', payload);
          authState.next({ state: payload.event, user: { username } });
        }
      }
    },         'angularAuthListener');
  }
}

function decorateSignIn(authState: Subject<AuthState>, Auth) {
  const _signIn = Auth.signIn;
  Auth.signIn = (
    username: string,
    password: string
  ): Promise<any> => {
    return _signIn.call(Auth, username, password)
      .then(user => {
        logger.debug('signIn success');
        if (!user.challengeName) {
          authState.next({ state: 'signedIn', user });
          return user;
        }

        logger.debug('signIn challenge: ' + user.challengeName);
        if (user.challengeName === 'NEW_PASSWORD_REQUIRED') {
          authState.next({ state: 'requireNewPassword', user });
        } else if (user.challengeName === 'MFA_SETUP') {
          authState.next({ state: 'setupMFA', user });
        } else if (
          user.challengeName === 'SMS_MFA' ||
          user.challengeName === 'SOFTWARE_TOKEN_MFA'
        ) {
          authState.next({ state: 'confirmSignIn', user });
        } else {
          logger.debug('warning: unhandled challengeName ' + user.challengeName);
        }
        return user;
      })
      .catch(err => {
        logger.debug('signIn error', err);
        throw err;
      });
  };
}

function decorateSignOut(authState: Subject<AuthState>, Auth) {
  const _signOut = Auth.signOut;
  Auth.signOut = (): Promise<any> => {
    return _signOut.call(Amplify.Auth)
      .then(data => {
        logger.debug('signOut success');
        authState.next({ state: 'signedOut', user: null });
        return data;
      })
      .catch(err => {
        logger.debug('signOut error', err);
        throw err;
      });
  };
}

function decorateSignUp(authState: Subject<AuthState>, Auth) {
  const _signUp = Auth.signUp;
  Auth.signUp = (
    username: string,
    password: string,
    email: string,
    phone_number: string
  ): Promise<any> => {
    return _signUp.call(Auth, username, password, email, phone_number)
      .then(data => {
        logger.debug('signUp success');
        authState.next({ state: 'confirmSignUp', user: { username }});
        return data;
      })
      .catch(err => {
        logger.debug('signUp error', err);
        throw err;
      });
  };
}

function decorateConfirmSignUp(authState: Subject<AuthState>, Auth) {
  const _confirmSignUp = Auth.confirmSignUp;
  Auth.confirmSignUp = (
    username: string,
    code: string
  ): Promise<any> => {
    return _confirmSignUp.call(Auth, username, code)
      .then(data => {
        logger.debug('confirmSignUp success');
        authState.next({ state: 'signIn', user: { username }});
        return data;
      })
      .catch(err => {
        logger.debug('confirmSignUp error', err);
        throw err;
      });
  };
}

<<<<<<< HEAD
export function authDecorator(authState: Subject<AuthState>) {
  check(authState);

  listen(authState);
  decorateSignIn(authState);
  decorateSignOut(authState);
  decorateSignUp(authState);
  decorateConfirmSignUp(authState);
=======
export function authDecorator(authState: Subject<AuthState>, authModule) {
  if (!authModule) {
    throw new Error('Auth module not registered on AmplifyService provider');
  }
  check(authState, authModule);
  listen(authState);
  decorateSignIn(authState, authModule);
  decorateSignOut(authState, authModule);
  decorateSignUp(authState, authModule);
  decorateConfirmSignUp(authState, authModule);
>>>>>>> b058953f
}<|MERGE_RESOLUTION|>--- conflicted
+++ resolved
@@ -126,25 +126,11 @@
   };
 }
 
-<<<<<<< HEAD
-export function authDecorator(authState: Subject<AuthState>) {
-  check(authState);
-
-  listen(authState);
-  decorateSignIn(authState);
-  decorateSignOut(authState);
-  decorateSignUp(authState);
-  decorateConfirmSignUp(authState);
-=======
 export function authDecorator(authState: Subject<AuthState>, authModule) {
-  if (!authModule) {
-    throw new Error('Auth module not registered on AmplifyService provider');
-  }
   check(authState, authModule);
   listen(authState);
   decorateSignIn(authState, authModule);
   decorateSignOut(authState, authModule);
   decorateSignUp(authState, authModule);
   decorateConfirmSignUp(authState, authModule);
->>>>>>> b058953f
 }