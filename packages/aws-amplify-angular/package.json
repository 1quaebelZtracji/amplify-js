{
  "name": "aws-amplify-angular",
<<<<<<< HEAD
  "version": "3.0.0",
=======
  "version": "2.0.14-unstable.2",
>>>>>>> 547b8651
  "description": "AWS Amplify Angular Components",
  "main": "bundles/aws-amplify-angular.umd.js",
  "module": "dist/index.js",
  "typings": "dist/index.d.ts",
  "scripts": {
    "cleantemp": "rimraf coverage dist tmp docs",
    "ngcompile": "node_modules/.bin/ngc -p tsconfig-aot.json",
    "test": "jest --maxWorkers 2",
    "transpile": "ngc",
    "package": "rollup -c rollup.config.js",
    "minify": "uglifyjs dist/bundles/aws-amplify-angular.umd.js --screw-ie8 --compress --mangle --comments --output dist/bundles/aws-amplify-angular.umd.min.js",
    "build": "npm run transpile && npm run package && npm run minify"
  },
  "jest": {
    "transformIgnorePatterns": [
      "node_modules/(?!@ionic)"
    ]
  },
  "author": "Amazon Web Services",
  "license": "Apache-2.0",
  "devDependencies": {
    "@angular/common": "^5.2.6",
    "@angular/compiler": "^5.2.9",
    "@angular/compiler-cli": "^5.2.9",
    "@angular/core": "^5.2.6",
    "@angular/forms": "^6.0.3",
    "@angular/platform-browser": "^5.2.9",
    "@angular/platform-browser-dynamic": "^5.2.9",
    "@types/jest": "^23.1.5",
    "@types/node": "^9.4.6",
    "@types/paho-mqtt": "^1.0.3",
    "@types/zen-observable": "^0.5.3",
    "angular2-template-loader": "^0.6.2",
    "awesome-typescript-loader": "^4.0.1",
    "aws-amplify": "^1.1.11-unstable.2",
    "babel-core": "^6.26.3",
    "babel-plugin-lodash": "^3.3.4",
    "babel-preset-env": "^1.7.0",
    "babel-preset-es2015": "^6.24.1",
    "css-loader": "^0.28.1",
    "jest": "^23.4.0",
    "jest-preset-angular": "^5.2.3",
    "json-loader": "^0.5.4",
    "raw-loader": "^0.5.1",
    "rimraf": "^2.6.1",
    "rollup": "^0.63.5",
    "rollup-plugin-analyzer": "^2.1.0",
    "rollup-plugin-angular-aot": "0.0.4",
    "rollup-plugin-babel": "^3.0.7",
    "rollup-plugin-commonjs": "^9.1.4",
    "rollup-plugin-json": "^3.0.0",
    "rollup-plugin-multi-entry": "^2.0.2",
    "rollup-plugin-node-builtins": "^2.1.2",
    "rollup-plugin-node-globals": "^1.2.1",
    "rollup-plugin-node-resolve": "^3.3.0",
    "rollup-plugin-uglify": "^4.0.0",
    "rxjs": "^6.2.1",
    "rxjs-compat": "^6.2.1",
    "source-map-explorer": "^1.3.3",
    "to-string-loader": "^1.1.5",
    "uglify-js": "^3.4.7",
    "zone": "^0.3.4",
    "zone.js": "^0.8.26"
  },
  "peerDependencies": {
    "aws-amplify": "^1.x"
  },
  "dependencies": {
    "@types/lodash": "^4.14.106",
    "@aws-amplify/ui": "^1.0.9"
  }
}<|MERGE_RESOLUTION|>--- conflicted
+++ resolved
@@ -1,10 +1,6 @@
 {
   "name": "aws-amplify-angular",
-<<<<<<< HEAD
   "version": "3.0.0",
-=======
-  "version": "2.0.14-unstable.2",
->>>>>>> 547b8651
   "description": "AWS Amplify Angular Components",
   "main": "bundles/aws-amplify-angular.umd.js",
   "module": "dist/index.js",
