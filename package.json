{
<<<<<<< HEAD
  "name": "aws-amplify-monorepo",
  "private": true,
  "version": "0.1.30",
  "description": "",
  "scripts": {
    "setup-dev": "yarn && yarn bootstrap && yarn link-all && yarn build",
    "bootstrap": "lerna bootstrap",
    "test": "lerna run test",
    "cypress": "lerna run cypress",
    "cypress:open": "lerna run cypress:open",
    "coverage": "codecov || exit 0",
    "docs": "typedoc packages/**/src --name amplify-js --hideGenerator --excludePrivate --ignoreCompilerErrors --mode file --out docs/api --theme docs/amplify-theme/typedoc/",
    "build": "lerna run build",
    "clean": "lerna run clean",
    "format": "lerna run format",
    "lint": "lerna run lint",
    "link-all": "yarn unlink-all && lerna exec --parallel yarn link",
    "unlink-all": "lerna exec --parallel --bail=false yarn unlink",
		"publish:master": "lerna publish --canary --force-publish \"*\" --yes --dist-tag=unstable --preid=unstable  --exact",
		"publish:beta": "lerna publish --canary --force-publish \"*\" --yes --dist-tag=beta --preid=beta  --exact",
    "publish:release": "lerna publish --conventional-commits --yes --message 'chore(release): Publish [ci skip]'"
  },
  "husky": {
    "hooks": {
      "pre-commit": "pretty-quick --staged"
    }
  },
  "workspaces": [
    "packages/*"
  ],
  "repository": {
    "type": "git",
    "url": "https://github.com/aws-amplify/amplify-js.git"
  },
  "author": "Amazon Web Services",
  "license": "Apache-2.0",
  "bugs": {
    "url": "https://github.com/aws-amplify/amplify-js/issues"
  },
  "homepage": "https://aws-amplify.github.io/",
  "devDependencies": {
    "@babel/cli": "^7.0.0",
    "@babel/core": "^7.0.0",
    "@babel/preset-env": "^7.0.0",
    "@babel/preset-react": "^7.0.0",
    "@types/jest": "^24.0.18",
    "@types/node": "^8.9.5",
    "babel-loader": "^8.0.0",
    "codecov": "^1.0.1",
    "compression-webpack-plugin": "^1.1.3",
    "cypress": "^3.2.0",
    "husky": "^3.0.5",
    "jest": "^24.x.x",
    "json-loader": "^0.5.7",
    "lerna": "^3.13.1",
    "pretty-quick": "^1.11.1",
    "rimraf": "^2.6.2",
    "rollup": "^0.67.4",
    "rollup-plugin-commonjs": "^9.2.0",
    "rollup-plugin-json": "^3.1.0",
    "rollup-plugin-node-resolve": "^4.0.0",
    "rollup-plugin-sourcemaps": "^0.4.2",
    "rollup-plugin-typescript": "^1.0.0",
    "source-map-loader": "^0.2.1",
    "ts-jest": "^24.x.x",
    "tslint": "^5.7.0",
    "tslint-config-airbnb": "^5.8.0",
    "typedoc": "^0.11.0",
    "typescript": "^3.5.3",
    "uglifyjs-webpack-plugin": "^0.4.6",
    "webpack": "^4.32.0",
    "webpack-bundle-analyzer": "^3.3.2",
    "webpack-cli": "^3.1.0"
  },
  "jest": {
    "resetMocks": true,
    "verbose": true
  }
=======
	"name": "aws-amplify-monorepo",
	"private": true,
	"version": "0.1.30",
	"description": "",
	"scripts": {
		"setup-dev": "yarn && yarn bootstrap && yarn link-all && yarn build",
		"bootstrap": "lerna bootstrap",
		"test": "lerna run test",
		"cypress": "lerna run cypress",
		"cypress:open": "lerna run cypress:open",
		"coverage": "codecov || exit 0",
		"docs": "typedoc packages/**/src --name amplify-js --hideGenerator --excludePrivate --ignoreCompilerErrors --mode file --out docs/api --theme docs/amplify-theme/typedoc/",
		"build": "lerna run build",
		"clean": "lerna run clean",
		"format": "lerna run format",
		"lint": "lerna run lint",
		"link-all": "yarn unlink-all && lerna exec --parallel yarn link",
		"unlink-all": "lerna exec --parallel --bail=false yarn unlink",
		"publish:master": "lerna publish --canary --force-publish \"*\" --yes --dist-tag=unstable --preid=unstable --exact",
		"publish:beta": "lerna publish --canary --force-publish \"*\" --yes --dist-tag=beta --preid=beta --exact",
		"publish:release": "lerna publish --conventional-commits --yes --message 'chore(release): Publish [ci skip]'"
	},
	"husky": {
		"hooks": {
			"pre-commit": "pretty-quick --staged"
		}
	},
	"workspaces": [
		"packages/*"
	],
	"repository": {
		"type": "git",
		"url": "https://github.com/aws-amplify/amplify-js.git"
	},
	"author": "Amazon Web Services",
	"license": "Apache-2.0",
	"bugs": {
		"url": "https://github.com/aws-amplify/amplify-js/issues"
	},
	"homepage": "https://aws-amplify.github.io/",
	"devDependencies": {
		"@types/jest": "^24.0.18",
		"@types/node": "^8.9.5",
		"@babel/cli": "^7.0.0",
		"@babel/core": "^7.0.0",
		"@babel/preset-env": "^7.0.0",
		"@babel/preset-react": "^7.0.0",
		"babel-loader": "^8.0.0",
		"codecov": "^1.0.1",
		"compression-webpack-plugin": "^1.1.3",
		"cypress": "^3.2.0",
		"husky": "^3.0.5",
		"jest": "^24.x.x",
		"json-loader": "^0.5.7",
		"lerna": "^3.13.1",
		"pretty-quick": "^1.11.1",
		"rimraf": "^2.6.2",
		"rollup": "^0.67.4",
		"rollup-plugin-commonjs": "^9.2.0",
		"rollup-plugin-json": "^3.1.0",
		"rollup-plugin-node-resolve": "^4.0.0",
		"rollup-plugin-sourcemaps": "^0.4.2",
		"rollup-plugin-typescript": "^1.0.0",
		"source-map-loader": "^0.2.1",
		"ts-jest": "^24.x.x",
		"tslint": "^5.7.0",
		"tslint-config-airbnb": "^5.8.0",
		"typedoc": "^0.11.0",
		"typescript": "^3.5.3",
		"uglifyjs-webpack-plugin": "^0.4.6",
		"webpack": "^4.32.0",
		"webpack-bundle-analyzer": "^3.3.2",
		"webpack-cli": "^3.1.0"
	},
	"jest": {
		"resetMocks": true,
		"verbose": true
	}
>>>>>>> 44114166
}<|MERGE_RESOLUTION|>--- conflicted
+++ resolved
@@ -1,84 +1,4 @@
 {
-<<<<<<< HEAD
-  "name": "aws-amplify-monorepo",
-  "private": true,
-  "version": "0.1.30",
-  "description": "",
-  "scripts": {
-    "setup-dev": "yarn && yarn bootstrap && yarn link-all && yarn build",
-    "bootstrap": "lerna bootstrap",
-    "test": "lerna run test",
-    "cypress": "lerna run cypress",
-    "cypress:open": "lerna run cypress:open",
-    "coverage": "codecov || exit 0",
-    "docs": "typedoc packages/**/src --name amplify-js --hideGenerator --excludePrivate --ignoreCompilerErrors --mode file --out docs/api --theme docs/amplify-theme/typedoc/",
-    "build": "lerna run build",
-    "clean": "lerna run clean",
-    "format": "lerna run format",
-    "lint": "lerna run lint",
-    "link-all": "yarn unlink-all && lerna exec --parallel yarn link",
-    "unlink-all": "lerna exec --parallel --bail=false yarn unlink",
-		"publish:master": "lerna publish --canary --force-publish \"*\" --yes --dist-tag=unstable --preid=unstable  --exact",
-		"publish:beta": "lerna publish --canary --force-publish \"*\" --yes --dist-tag=beta --preid=beta  --exact",
-    "publish:release": "lerna publish --conventional-commits --yes --message 'chore(release): Publish [ci skip]'"
-  },
-  "husky": {
-    "hooks": {
-      "pre-commit": "pretty-quick --staged"
-    }
-  },
-  "workspaces": [
-    "packages/*"
-  ],
-  "repository": {
-    "type": "git",
-    "url": "https://github.com/aws-amplify/amplify-js.git"
-  },
-  "author": "Amazon Web Services",
-  "license": "Apache-2.0",
-  "bugs": {
-    "url": "https://github.com/aws-amplify/amplify-js/issues"
-  },
-  "homepage": "https://aws-amplify.github.io/",
-  "devDependencies": {
-    "@babel/cli": "^7.0.0",
-    "@babel/core": "^7.0.0",
-    "@babel/preset-env": "^7.0.0",
-    "@babel/preset-react": "^7.0.0",
-    "@types/jest": "^24.0.18",
-    "@types/node": "^8.9.5",
-    "babel-loader": "^8.0.0",
-    "codecov": "^1.0.1",
-    "compression-webpack-plugin": "^1.1.3",
-    "cypress": "^3.2.0",
-    "husky": "^3.0.5",
-    "jest": "^24.x.x",
-    "json-loader": "^0.5.7",
-    "lerna": "^3.13.1",
-    "pretty-quick": "^1.11.1",
-    "rimraf": "^2.6.2",
-    "rollup": "^0.67.4",
-    "rollup-plugin-commonjs": "^9.2.0",
-    "rollup-plugin-json": "^3.1.0",
-    "rollup-plugin-node-resolve": "^4.0.0",
-    "rollup-plugin-sourcemaps": "^0.4.2",
-    "rollup-plugin-typescript": "^1.0.0",
-    "source-map-loader": "^0.2.1",
-    "ts-jest": "^24.x.x",
-    "tslint": "^5.7.0",
-    "tslint-config-airbnb": "^5.8.0",
-    "typedoc": "^0.11.0",
-    "typescript": "^3.5.3",
-    "uglifyjs-webpack-plugin": "^0.4.6",
-    "webpack": "^4.32.0",
-    "webpack-bundle-analyzer": "^3.3.2",
-    "webpack-cli": "^3.1.0"
-  },
-  "jest": {
-    "resetMocks": true,
-    "verbose": true
-  }
-=======
 	"name": "aws-amplify-monorepo",
 	"private": true,
 	"version": "0.1.30",
@@ -157,5 +77,4 @@
 		"resetMocks": true,
 		"verbose": true
 	}
->>>>>>> 44114166
 }