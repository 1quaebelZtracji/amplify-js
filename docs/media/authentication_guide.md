--- conflicted
+++ resolved
@@ -1095,14 +1095,15 @@
 I18n.putVocabularies(authScreenLabels);
 ```
 
-<<<<<<< HEAD
+
 ### Customize initial authState
 
 You can change the initial auth state for your Authenticator. By default the initial state is `signIn` which will shows the `signIn` component.
 If you want the `signUp` component shows first, you can do:
 ```jsx
 <Authenticator authState='signUp'>
-=======
+```
+
 ## Using modularized module
 
 If you only need to use Auth, you can do: `npm install @aws-amplify/auth` which will only install the Auth module for you.
@@ -1112,6 +1113,4 @@
 import Auth from '@aws-amplify/auth';
 
 Auth.configure();
-
->>>>>>> 6e0ec344
 ```